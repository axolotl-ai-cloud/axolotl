<p align="center">
    <picture>
        <source media="(prefers-color-scheme: dark)" srcset="https://raw.githubusercontent.com/axolotl-ai-cloud/axolotl/887513285d98132142bf5db2a74eb5e0928787f1/image/axolotl_logo_digital_white.svg">
        <source media="(prefers-color-scheme: light)" srcset="https://raw.githubusercontent.com/axolotl-ai-cloud/axolotl/887513285d98132142bf5db2a74eb5e0928787f1/image/axolotl_logo_digital_black.svg">
        <img alt="Axolotl" src="https://raw.githubusercontent.com/axolotl-ai-cloud/axolotl/887513285d98132142bf5db2a74eb5e0928787f1/image/axolotl_logo_digital_black.svg" width="400" height="104" style="max-width: 100%;">
    </picture>
</p>
  <p align="center">
      <strong>A Free and Open Source LLM Fine-tuning Framework</strong><br>
  </p>

<p align="center">
    <img src="https://img.shields.io/github/license/axolotl-ai-cloud/axolotl.svg?color=blue" alt="GitHub License">
    <img src="https://github.com/axolotl-ai-cloud/axolotl/actions/workflows/tests.yml/badge.svg" alt="tests">
    <a href="https://codecov.io/gh/axolotl-ai-cloud/axolotl"><img src="https://codecov.io/gh/axolotl-ai-cloud/axolotl/branch/main/graph/badge.svg" alt="codecov"></a>
    <a href="https://github.com/axolotl-ai-cloud/axolotl/releases"><img src="https://img.shields.io/github/release/axolotl-ai-cloud/axolotl.svg" alt="Releases"></a>
    <br/>
    <a href="https://github.com/axolotl-ai-cloud/axolotl/graphs/contributors"><img src="https://img.shields.io/github/contributors-anon/axolotl-ai-cloud/axolotl?color=yellow&style=flat-square" alt="contributors" style="height: 20px;"></a>
    <img src="https://img.shields.io/github/stars/axolotl-ai-cloud/axolotl" alt="GitHub Repo stars">
    <br/>
    <a href="https://discord.com/invite/HhrNrHJPRb"><img src="https://img.shields.io/badge/discord-7289da.svg?style=flat-square&logo=discord" alt="discord" style="height: 20px;"></a>
    <a href="https://twitter.com/axolotl_ai"><img src="https://img.shields.io/twitter/follow/axolotl_ai?style=social" alt="twitter" style="height: 20px;"></a>
    <a href="https://colab.research.google.com/github/axolotl-ai-cloud/axolotl/blob/main/examples/colab-notebooks/colab-axolotl-example.ipynb"><img src="https://colab.research.google.com/assets/colab-badge.svg" alt="google-colab" style="height: 20px;"></a>
    <br/>
    <img src="https://github.com/axolotl-ai-cloud/axolotl/actions/workflows/tests-nightly.yml/badge.svg" alt="tests-nightly">
    <img src="https://github.com/axolotl-ai-cloud/axolotl/actions/workflows/multi-gpu-e2e.yml/badge.svg" alt="multigpu-semi-weekly tests">
</p>


## 🎉 Latest Updates

- 2025/07:
  - ND Parallelism support has been added into Axolotl. Compose Context Parallelism (CP), Tensor Parallelism (TP), and Fully Sharded Data Parallelism (FSDP) within a single node and across multiple nodes. Check out the [blog post](https://huggingface.co/blog/accelerate-nd-parallel) for more info.
  - Axolotl adds more models: [GPT-OSS](https://github.com/axolotl-ai-cloud/axolotl/tree/main/examples/gpt-oss), [Gemma 3n](https://github.com/axolotl-ai-cloud/axolotl/tree/main/examples/gemma3n), [Liquid Foundation Model 2 (LFM2)](https://github.com/axolotl-ai-cloud/axolotl/tree/main/examples/lfm2), and [Arcee Foundation Models (AFM)](https://github.com/axolotl-ai-cloud/axolotl/tree/main/examples/afm).
  - FP8 finetuning with fp8 gather op is now possible in Axolotl via `torchao`. Get started [here](https://docs.axolotl.ai/docs/mixed_precision.html#sec-fp8)!
  - [Voxtral](https://github.com/axolotl-ai-cloud/axolotl/tree/main/examples/voxtral), [Magistral 1.1](https://github.com/axolotl-ai-cloud/axolotl/tree/main/examples/magistral), and [Devstral](https://github.com/axolotl-ai-cloud/axolotl/tree/main/examples/devstral) with mistral-common tokenizer support has been integrated in Axolotl!
  - TiledMLP support for single-GPU to multi-GPU training with DDP, DeepSpeed and FSDP support has been added to support Arctic Long Sequence Training. (ALST). See [examples](https://github.com/axolotl-ai-cloud/axolotl/tree/main/examples/alst) for using ALST with Axolotl!
- 2025/05: Quantization Aware Training (QAT) support has been added to Axolotl. Explore the [docs](https://docs.axolotl.ai/docs/qat.html) to learn more!
- 2025/03: Axolotl has implemented Sequence Parallelism (SP) support. Read the [blog](https://huggingface.co/blog/axolotl-ai-co/long-context-with-sequence-parallelism-in-axolotl) and [docs](https://docs.axolotl.ai/docs/sequence_parallelism.html) to learn how to scale your context length when fine-tuning.

<details>

<summary>Expand older updates</summary>

- 2025/06: Magistral with mistral-common tokenizer support has been added to Axolotl. See [examples](https://github.com/axolotl-ai-cloud/axolotl/tree/main/examples/magistral) to start training your own Magistral models with Axolotl!
- 2025/04: Llama 4 support has been added in Axolotl. See [examples](https://github.com/axolotl-ai-cloud/axolotl/tree/main/examples/llama-4) to start training your own Llama 4 models with Axolotl's linearized version!
- 2025/03: (Beta) Fine-tuning Multimodal models is now supported in Axolotl. Check out the [docs](https://docs.axolotl.ai/docs/multimodal.html) to fine-tune your own!
- 2025/02: Axolotl has added LoRA optimizations to reduce memory usage and improve training speed for LoRA and QLoRA in single GPU and multi-GPU training (DDP and DeepSpeed). Jump into the [docs](https://docs.axolotl.ai/docs/lora_optims.html) to give it a try.
- 2025/02: Axolotl has added GRPO support. Dive into our [blog](https://huggingface.co/blog/axolotl-ai-co/training-llms-w-interpreter-feedback-wasm) and [GRPO example](https://github.com/axolotl-ai-cloud/grpo_code) and have some fun!
- 2025/01: Axolotl has added Reward Modelling / Process Reward Modelling fine-tuning support. See [docs](https://docs.axolotl.ai/docs/reward_modelling.html).

</details>

## ✨ Overview

Axolotl is a free and open-source tool designed to streamline post-training and fine-tuning for the latest large language models (LLMs).

Features:

- **Multiple Model Support**: Train various models like GPT-OSS, LLaMA, Mistral, Mixtral, Pythia, and many more models available on the Hugging Face Hub.
- **Multimodal Training**: Fine-tune vision-language models (VLMs) including LLaMA-Vision, Qwen2-VL, Pixtral, LLaVA, SmolVLM2, and audio models like Voxtral with image, video, and audio support.
- **Training Methods**: Full fine-tuning, LoRA, QLoRA, GPTQ, QAT, Preference Tuning (DPO, IPO, KTO, ORPO), RL (GRPO), and Reward Modelling (RM) / Process Reward Modelling (PRM).
- **Easy Configuration**: Re-use a single YAML configuration file across the full fine-tuning pipeline: dataset preprocessing, training, evaluation, quantization, and inference.
- **Performance Optimizations**: [Multipacking](https://docs.axolotl.ai/docs/multipack.html), [Flash Attention](https://github.com/Dao-AILab/flash-attention), [Xformers](https://github.com/facebookresearch/xformers), [Flex Attention](https://pytorch.org/blog/flexattention/), [Liger Kernel](https://github.com/linkedin/Liger-Kernel), [Cut Cross Entropy](https://github.com/apple/ml-cross-entropy/tree/main), [Sequence Parallelism (SP)](https://docs.axolotl.ai/docs/sequence_parallelism.html), [LoRA optimizations](https://docs.axolotl.ai/docs/lora_optims.html), [Multi-GPU training (FSDP1, FSDP2, DeepSpeed)](https://docs.axolotl.ai/docs/multi-gpu.html), [Multi-node training (Torchrun, Ray)](https://docs.axolotl.ai/docs/multi-node.html), and many more!
- **Flexible Dataset Handling**: Load from local, HuggingFace, and cloud (S3, Azure, GCP, OCI) datasets.
- **Cloud Ready**: We ship [Docker images](https://hub.docker.com/u/axolotlai) and also [PyPI packages](https://pypi.org/project/axolotl/) for use on cloud platforms and local hardware.



## 🚀 Quick Start - LLM Fine-tuning in Minutes

**Requirements**:

- NVIDIA GPU (Ampere or newer for `bf16` and Flash Attention) or AMD GPU
- Python 3.11
- PyTorch ≥2.7.1

### Google Colab

[![Open In Colab](https://colab.research.google.com/assets/colab-badge.svg)](https://colab.research.google.com/github/axolotl-ai-cloud/axolotl/blob/main/examples/colab-notebooks/colab-axolotl-example.ipynb#scrollTo=msOCO4NRmRLa)

### Installation

#### Using pip

```bash
pip3 install -U packaging==23.2 setuptools==75.8.0 wheel ninja
pip3 install --no-build-isolation axolotl[flash-attn,deepspeed]

# Download example axolotl configs, deepspeed configs
axolotl fetch examples
axolotl fetch deepspeed_configs  # OPTIONAL
```

#### Using Docker

Installing with Docker can be less error prone than installing in your own environment.
```bash
docker run --gpus '"all"' --rm -it axolotlai/axolotl:main-latest
```

Other installation approaches are described [here](https://docs.axolotl.ai/docs/installation.html).

#### Cloud Providers

<details>

- [RunPod](https://runpod.io/gsc?template=v2ickqhz9s&ref=6i7fkpdz)
- [Vast.ai](https://cloud.vast.ai?ref_id=62897&template_id=bdd4a49fa8bce926defc99471864cace&utm_source=github&utm_medium=developer_community&utm_campaign=template_launch_axolotl&utm_content=readme)
- [PRIME Intellect](https://app.primeintellect.ai/dashboard/create-cluster?image=axolotl&location=Cheapest&security=Cheapest&show_spot=true)
- [Modal](https://www.modal.com?utm_source=github&utm_medium=github&utm_campaign=axolotl)
- [Novita](https://novita.ai/gpus-console?templateId=311)
- [JarvisLabs.ai](https://jarvislabs.ai/templates/axolotl)
- [Latitude.sh](https://latitude.sh/blueprint/989e0e79-3bf6-41ea-a46b-1f246e309d5c)

</details>

### Your First Fine-tune

```bash
# Fetch axolotl examples
axolotl fetch examples

# Or, specify a custom path
axolotl fetch examples --dest path/to/folder

# Train a model using LoRA
axolotl train examples/llama-3/lora-1b.yml
```

That's it! Check out our [Getting Started Guide](https://docs.axolotl.ai/docs/getting-started.html) for a more detailed walkthrough.


## 📚 Documentation

- [Installation Options](https://docs.axolotl.ai/docs/installation.html) - Detailed setup instructions for different environments
- [Configuration Guide](https://docs.axolotl.ai/docs/config-reference.html) - Full configuration options and examples
- [Dataset Loading](https://docs.axolotl.ai/docs/dataset_loading.html) - Loading datasets from various sources
- [Dataset Guide](https://docs.axolotl.ai/docs/dataset-formats/) - Supported formats and how to use them
- [Multi-GPU Training](https://docs.axolotl.ai/docs/multi-gpu.html)
- [Multi-Node Training](https://docs.axolotl.ai/docs/multi-node.html)
- [Multipacking](https://docs.axolotl.ai/docs/multipack.html)
- [API Reference](https://docs.axolotl.ai/docs/api/) - Auto-generated code documentation
- [FAQ](https://docs.axolotl.ai/docs/faq.html) - Frequently asked questions

## 🤝 Getting Help

- Join our [Discord community](https://discord.gg/HhrNrHJPRb) for support
- Check out our [Examples](https://github.com/axolotl-ai-cloud/axolotl/tree/main/examples/) directory
- Read our [Debugging Guide](https://docs.axolotl.ai/docs/debugging.html)
- Need dedicated support? Please contact [✉️wing@axolotl.ai](mailto:wing@axolotl.ai) for options

## 🌟 Contributing

Contributions are welcome! Please see our [Contributing Guide](https://github.com/axolotl-ai-cloud/axolotl/blob/main/.github/CONTRIBUTING.md) for details.

<<<<<<< HEAD
## 📈 Telemetry

Axolotl has opt-in telemetry that helps us understand how the project is being used
and prioritize improvements. We collect basic system information, model types, and
error rates—never personal data or file paths. Telemetry is disabled by default. To
enable it, set AXOLOTL_DO_NOT_TRACK=0. For more details, see our [telemetry documentation](https://axolotl-ai-cloud.github.io/axolotl/docs/telemetry.html).

## Supported Models

|             | fp16/fp32 | lora | qlora | gptq | gptq w/flash attn | flash attn | xformers attn |
|-------------|:----------|:-----|-------|------|-------------------|------------|--------------|
| llama       | ✅         | ✅    | ✅     | ✅             | ✅                 | ✅          | ✅            |
| Mistral     | ✅         | ✅    | ✅     | ✅             | ✅                 | ✅          | ✅            |
| Mixtral-MoE | ✅         | ✅    | ✅     | ❓             | ❓                 | ❓          | ❓            |
| Mixtral8X22 | ✅         | ✅    | ✅     | ❓             | ❓                 | ❓          | ❓            |
| Pythia      | ✅         | ✅    | ✅     | ❌             | ❌                 | ❌          | ❓            |
| cerebras    | ✅         | ✅    | ✅     | ❌             | ❌                 | ❌          | ❓            |
| btlm        | ✅         | ✅    | ✅     | ❌             | ❌                 | ❌          | ❓            |
| mpt         | ✅         | ❌    | ❓     | ❌             | ❌                 | ❌          | ❓            |
| falcon      | ✅         | ✅    | ✅     | ❌             | ❌                 | ❌          | ❓            |
| gpt-j       | ✅         | ✅    | ✅     | ❌             | ❌                 | ❓          | ❓            |
| XGen        | ✅         | ❓    | ✅     | ❓             | ❓                 | ❓          | ✅            |
| phi         | ✅         | ✅    | ✅     | ❓             | ❓                 | ❓          | ❓            |
| RWKV        | ✅         | ❓    | ❓     | ❓             | ❓                 | ❓          | ❓            |
| Qwen        | ✅         | ✅    | ✅     | ❓             | ❓                 | ❓          | ❓            |
| Gemma       | ✅         | ✅    | ✅     | ❓             | ❓                 | ✅          | ❓            |
| Jamba       | ✅         | ✅    | ✅     | ❓             | ❓                 | ✅          | ❓            |

✅: supported
❌: not supported
❓: untested

=======
>>>>>>> 8c7f63cf
## ❤️ Sponsors

Interested in sponsoring? Contact us at [wing@axolotl.ai](mailto:wing@axolotl.ai)

## 📝 Citing Axolotl

If you use Axolotl in your research or projects, please cite it as follows:

```bibtex
@software{axolotl,
  title = {Axolotl: Open Source LLM Post-Training},
  author = {{Axolotl maintainers and contributors}},
  url = {https://github.com/axolotl-ai-cloud/axolotl},
  license = {Apache-2.0},
  year = {2023}
}
```

## 📜 License

This project is licensed under the Apache 2.0 License - see the [LICENSE](LICENSE) file for details.<|MERGE_RESOLUTION|>--- conflicted
+++ resolved
@@ -154,7 +154,6 @@
 
 Contributions are welcome! Please see our [Contributing Guide](https://github.com/axolotl-ai-cloud/axolotl/blob/main/.github/CONTRIBUTING.md) for details.
 
-<<<<<<< HEAD
 ## 📈 Telemetry
 
 Axolotl has opt-in telemetry that helps us understand how the project is being used
@@ -187,8 +186,6 @@
 ❌: not supported
 ❓: untested
 
-=======
->>>>>>> 8c7f63cf
 ## ❤️ Sponsors
 
 Interested in sponsoring? Contact us at [wing@axolotl.ai](mailto:wing@axolotl.ai)
