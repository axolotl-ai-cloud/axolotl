# Axolotl

Axolotl is a tool designed to streamline the fine-tuning of various AI models, offering support for multiple configurations and architectures.

Features:
- Train various Huggingface models such as llama, pythia, falcon, mpt
- Supports fullfinetune, lora, qlora, relora, and gptq
- Customize configurations using a simple yaml file or CLI overwrite
- Load different dataset formats, use custom formats, or bring your own tokenized datasets
- Integrated with xformer, flash attention, rope scaling, and multipacking
- Works with single GPU or multiple GPUs via FSDP or Deepspeed
- Easily run with Docker locally or on the cloud
- Log results and optionally checkpoints to wandb or mlflow
- And more!

<a href="https://www.phorm.ai/query?projectId=e315ba4a-4e14-421f-ab05-38a1f9076f25">
  <img alt="phorm.ai" src="https://img.shields.io/badge/Phorm-Ask_AI-%23F2777A.svg?&logo=data:image/svg+xml;base64,PHN2ZyB3aWR0aD0iNSIgaGVpZ2h0PSI0IiBmaWxsPSJub25lIiB4bWxucz0iaHR0cDovL3d3dy53My5vcmcvMjAwMC9zdmciPgogIDxwYXRoIGQ9Ik00LjQzIDEuODgyYTEuNDQgMS40NCAwIDAgMS0uMDk4LjQyNmMtLjA1LjEyMy0uMTE1LjIzLS4xOTIuMzIyLS4wNzUuMDktLjE2LjE2NS0uMjU1LjIyNmExLjM1MyAxLjM1MyAwIDAgMS0uNTk1LjIxMmMtLjA5OS4wMTItLjE5Mi4wMTQtLjI3OS4wMDZsLTEuNTkzLS4xNHYtLjQwNmgxLjY1OGMuMDkuMDAxLjE3LS4xNjkuMjQ2LS4xOTFhLjYwMy42MDMgMCAwIDAgLjItLjEwNi41MjkuNTI5IDAgMCAwIC4xMzgtLjE3LjY1NC42NTQgMCAwIDAgLjA2NS0uMjRsLjAyOC0uMzJhLjkzLjkzIDAgMCAwLS4wMzYtLjI0OS41NjcuNTY3IDAgMCAwLS4xMDMtLjIuNTAyLjUwMiAwIDAgMC0uMTY4LS4xMzguNjA4LjYwOCAwIDAgMC0uMjQtLjA2N0wyLjQzNy43MjkgMS42MjUuNjcxYS4zMjIuMzIyIDAgMCAwLS4yMzIuMDU4LjM3NS4zNzUgMCAwIDAtLjExNi4yMzJsLS4xMTYgMS40NS0uMDU4LjY5Ny0uMDU4Ljc1NEwuNzA1IDRsLS4zNTctLjA3OUwuNjAyLjkwNkMuNjE3LjcyNi42NjMuNTc0LjczOS40NTRhLjk1OC45NTggMCAwIDEgLjI3NC0uMjg1Ljk3MS45NzEgMCAwIDEgLjMzNy0uMTRjLjExOS0uMDI2LjIyNy0uMDM0LjMyNS0uMDI2TDMuMjMyLjE2Yy4xNTkuMDE0LjMzNi4wMy40NTkuMDgyYTEuMTczIDEuMTczIDAgMCAxIC41NDUuNDQ3Yy4wNi4wOTQuMTA5LjE5Mi4xNDQuMjkzYTEuMzkyIDEuMzkyIDAgMCAxIC4wNzguNThsLS4wMjkuMzJaIiBmaWxsPSIjRjI3NzdBIi8+CiAgPHBhdGggZD0iTTQuMDgyIDIuMDA3YTEuNDU1IDEuNDU1IDAgMCAxLS4wOTguNDI3Yy0uMDUuMTI0LS4xMTQuMjMyLS4xOTIuMzI0YTEuMTMgMS4xMyAwIDAgMS0uMjU0LjIyNyAxLjM1MyAxLjM1MyAwIDAgMS0uNTk1LjIxNGMtLjEuMDEyLS4xOTMuMDE0LS4yOC4wMDZsLTEuNTYtLjEwOC4wMzQtLjQwNi4wMy0uMzQ4IDEuNTU5LjE1NGMuMDkgMCAuMTczLS4wMS4yNDgtLjAzM2EuNjAzLjYwMyAwIDAgMCAuMi0uMTA2LjUzMi41MzIgMCAwIDAgLjEzOS0uMTcyLjY2LjY2IDAgMCAwIC4wNjQtLjI0MWwuMDI5LS4zMjFhLjk0Ljk0IDAgMCAwLS4wMzYtLjI1LjU3LjU3IDAgMCAwLS4xMDMtLjIwMi41MDIuNTAyIDAgMCAwLS4xNjgtLjEzOC42MDUuNjA1IDAgMCAwLS4yNC0uMDY3TDEuMjczLjgyN2MtLjA5NC0uMDA4LS4xNjguMDEtLjIyMS4wNTUtLjA1My4wNDUtLjA4NC4xMTQtLjA5Mi4yMDZMLjcwNSA0IDAgMy45MzhsLjI1NS0yLjkxMUExLjAxIDEuMDEgMCAwIDEgLjM5My41NzIuOTYyLjk2MiAwIDAgMSAuNjY2LjI4NmEuOTcuOTcgMCAwIDEgLjMzOC0uMTRDMS4xMjIuMTIgMS4yMy4xMSAxLjMyOC4xMTlsMS41OTMuMTRjLjE2LjAxNC4zLjA0Ny40MjMuMWExLjE3IDEuMTcgMCAwIDEgLjU0NS40NDhjLjA2MS4wOTUuMTA5LjE5My4xNDQuMjk1YTEuNDA2IDEuNDA2IDAgMCAxIC4wNzcuNTgzbC0uMDI4LjMyMloiIGZpbGw9IndoaXRlIi8+CiAgPHBhdGggZD0iTTQuMDgyIDIuMDA3YTEuNDU1IDEuNDU1IDAgMCAxLS4wOTguNDI3Yy0uMDUuMTI0LS4xMTQuMjMyLS4xOTIuMzI0YTEuMTMgMS4xMyAwIDAgMS0uMjU0LjIyNyAxLjM1MyAxLjM1MyAwIDAgMS0uNTk1LjIxNGMtLjEuMDEyLS4xOTMuMDE0LS4yOC4wMDZsLTEuNTYtLjEwOC4wMzQtLjQwNi4wMy0uMzQ4IDEuNTU5LjE1NGMuMDkgMCAuMTczLS4wMS4yNDgtLjAzM2EuNjAzLjYwMyAwIDAgMCAuMi0uMTA2LjUzMi41MzIgMCAwIDAgLjEzOS0uMTcyLjY2LjY2IDAgMCAwIC4wNjQtLjI0MWwuMDI5LS4zMjFhLjk0Ljk0IDAgMCAwLS4wMzYtLjI1LjU3LjU3IDAgMCAwLS4xMDMtLjIwMi41MDIuNTAyIDAgMCAwLS4xNjgtLjEzOC42MDUuNjA1IDAgMCAwLS4yNC0uMDY3TDEuMjczLjgyN2MtLjA5NC0uMDA4LS4xNjguMDEtLjIyMS4wNTUtLjA1My4wNDUtLjA4NC4xMTQtLjA5Mi4yMDZMLjcwNSA0IDAgMy45MzhsLjI1NS0yLjkxMUExLjAxIDEuMDEgMCAwIDEgLjM5My41NzIuOTYyLjk2MiAwIDAgMSAuNjY2LjI4NmEuOTcuOTcgMCAwIDEgLjMzOC0uMTRDMS4xMjIuMTIgMS4yMy4xMSAxLjMyOC4xMTlsMS41OTMuMTRjLjE2LjAxNC4zLjA0Ny40MjMuMWExLjE3IDEuMTcgMCAwIDEgLjU0NS40NDhjLjA2MS4wOTUuMTA5LjE5My4xNDQuMjk1YTEuNDA2IDEuNDA2IDAgMCAxIC4wNzcuNTgzbC0uMDI4LjMyMloiIGZpbGw9IndoaXRlIi8+Cjwvc3ZnPgo=">
</a>

<table>
<tr>
<td>

## Table of Contents
- [Introduction](#axolotl)
- [Supported Features](#axolotl-supports)
- [Quickstart](#quickstart-)
- [Environment](#environment)
  - [Docker](#docker)
  - [Conda/Pip venv](#condapip-venv)
  - [Cloud GPU](#cloud-gpu) - Latitude.sh, JarvisLabs, RunPod
  - [Bare Metal Cloud GPU](#bare-metal-cloud-gpu)
  - [Windows](#windows)
  - [Mac](#mac)
  - [Google Colab](#google-colab)
  - [Launching on public clouds via SkyPilot](#launching-on-public-clouds-via-skypilot)
- [Dataset](#dataset)
- [Config](#config)
  - [Train](#train)
  - [Inference](#inference-playground)
  - [Merge LORA to Base](#merge-lora-to-base)
  - [Special Tokens](#special-tokens)
  - [All Config Options](#all-config-options)
- Advanced Topics
  - [Multipack](./docs/multipack.qmd)<svg width="24" height="24" viewBox="0 0 24 24" xmlns="http://www.w3.org/2000/svg"><path d="M17 13.5v6H5v-12h6m3-3h6v6m0-6-9 9" class="icon_svg-stroke" stroke="#666" stroke-width="1.5" fill="none" fill-rule="evenodd" stroke-linecap="round" stroke-linejoin="round"></path></svg>
  - [RLHF & DPO](./docs/rlhf.qmd)<svg width="24" height="24" viewBox="0 0 24 24" xmlns="http://www.w3.org/2000/svg"><path d="M17 13.5v6H5v-12h6m3-3h6v6m0-6-9 9" class="icon_svg-stroke" stroke="#666" stroke-width="1.5" fill="none" fill-rule="evenodd" stroke-linecap="round" stroke-linejoin="round"></path></svg>
  - [Dataset Pre-Processing](./docs/dataset_preprocessing.qmd)<svg width="24" height="24" viewBox="0 0 24 24" xmlns="http://www.w3.org/2000/svg"><path d="M17 13.5v6H5v-12h6m3-3h6v6m0-6-9 9" class="icon_svg-stroke" stroke="#666" stroke-width="1.5" fill="none" fill-rule="evenodd" stroke-linecap="round" stroke-linejoin="round"></path></svg>
- [Common Errors](#common-errors-)
  - [Tokenization Mismatch b/w Training & Inference](#tokenization-mismatch-bw-inference--training)
- [Debugging Axolotl](#debugging-axolotl)
- [Need Help?](#need-help-)
- [Badge](#badge-)
- [Community Showcase](#community-showcase)
- [Contributing](#contributing-)
- [Sponsors](#sponsors-)

</td>
<td>

<div align="center">
  <img src="image/axolotl.png" alt="axolotl" width="160">
  <div>
    <p>
      <b>Axolotl provides a unified repository for fine-tuning <br />a variety of AI models with ease</b>
    </p>
    <p>
      Go ahead and Axolotl questions!!
    </p>
    <img src="https://github.com/OpenAccess-AI-Collective/axolotl/actions/workflows/pre-commit.yml/badge.svg?branch=main" alt="pre-commit">
    <img alt="PyTest Status" src="https://github.com/OpenAccess-AI-Collective/axolotl/actions/workflows/tests.yml/badge.svg?branch=main">
  </div>
</div>

</td>
</tr>
</table>

## Axolotl supports

|             | fp16/fp32 | lora | qlora | gptq | gptq w/flash attn | flash attn | xformers attn |
|-------------|:----------|:-----|-------|------|-------------------|------------|--------------|
| llama       | ✅         | ✅    | ✅     | ✅             | ✅                 | ✅          | ✅            |
| Mistral     | ✅         | ✅    | ✅     | ✅             | ✅                 | ✅          | ✅            |
| Mixtral-MoE | ✅         | ✅    | ✅     | ❓             | ❓                 | ❓          | ❓            |
| Mixtral8X22 | ✅         | ✅    | ✅     | ❓             | ❓                 | ❓          | ❓            |
| Pythia      | ✅         | ✅    | ✅     | ❌             | ❌                 | ❌          | ❓            |
| cerebras    | ✅         | ✅    | ✅     | ❌             | ❌                 | ❌          | ❓            |
| btlm        | ✅         | ✅    | ✅     | ❌             | ❌                 | ❌          | ❓            |
| mpt         | ✅         | ❌    | ❓     | ❌             | ❌                 | ❌          | ❓            |
| falcon      | ✅         | ✅    | ✅     | ❌             | ❌                 | ❌          | ❓            |
| gpt-j       | ✅         | ✅    | ✅     | ❌             | ❌                 | ❓          | ❓            |
| XGen        | ✅         | ❓    | ✅     | ❓             | ❓                 | ❓          | ✅            |
| phi         | ✅         | ✅    | ✅     | ❓             | ❓                 | ❓          | ❓            |
| RWKV        | ✅         | ❓    | ❓     | ❓             | ❓                 | ❓          | ❓            |
| Qwen        | ✅         | ✅    | ✅     | ❓             | ❓                 | ❓          | ❓            |
| Gemma       | ✅         | ✅    | ✅     | ❓             | ❓                 | ✅          | ❓            |

✅: supported
❌: not supported
❓: untested

## Quickstart ⚡

Get started with Axolotl in just a few steps! This quickstart guide will walk you through setting up and running a basic fine-tuning task.

**Requirements**: Python >=3.10 and Pytorch >=2.1.1.

```bash
git clone https://github.com/OpenAccess-AI-Collective/axolotl
cd axolotl

pip3 install packaging ninja
pip3 install -e '.[flash-attn,deepspeed]'
```

### Usage
```bash
# preprocess datasets - optional but recommended
CUDA_VISIBLE_DEVICES="" python -m axolotl.cli.preprocess examples/openllama-3b/lora.yml

# finetune lora
accelerate launch -m axolotl.cli.train examples/openllama-3b/lora.yml

# inference
accelerate launch -m axolotl.cli.inference examples/openllama-3b/lora.yml \
    --lora_model_dir="./lora-out"

# gradio
accelerate launch -m axolotl.cli.inference examples/openllama-3b/lora.yml \
    --lora_model_dir="./lora-out" --gradio

# remote yaml files - the yaml config can be hosted on a public URL
# Note: the yaml config must directly link to the **raw** yaml
accelerate launch -m axolotl.cli.train https://raw.githubusercontent.com/OpenAccess-AI-Collective/axolotl/main/examples/openllama-3b/lora.yml
```

## Advanced Setup

### Environment

#### Docker

  ```bash
  docker run --gpus '"all"' --rm -it winglian/axolotl:main-latest
  ```

  Or run on the current files for development:

  ```sh
  docker compose up -d
  ```

>[!Tip]
> If you want to debug axolotl or prefer to use Docker as your development environment, see the [debugging guide's section on Docker](docs/debugging.qmd#debugging-with-docker).

  <details>

  <summary>Docker advanced</summary>

  A more powerful Docker command to run would be this:

  ```bash
docker run --privileged --gpus '"all"' --shm-size 10g --rm -it --name axolotl --ipc=host --ulimit memlock=-1 --ulimit stack=67108864 --mount type=bind,src="${PWD}",target=/workspace/axolotl -v ${HOME}/.cache/huggingface:/root/.cache/huggingface winglian/axolotl:main-latest
  ```

  It additionally:
  * Prevents memory issues when running e.g. deepspeed (e.g. you could hit SIGBUS/signal 7 error) through `--ipc` and `--ulimit` args.
  * Persists the downloaded HF data (models etc.) and your modifications to axolotl code through `--mount`/`-v` args.
  * The `--name` argument simply makes it easier to refer to the container in vscode (`Dev Containers: Attach to Running Container...`) or in your terminal.
  * The `--privileged` flag gives all capabilities to the container.
  * The `--shm-size 10g` argument increases the shared memory size. Use this if you see `exitcode: -7` errors using deepspeed.

  [More information on nvidia website](https://docs.nvidia.com/deeplearning/frameworks/user-guide/index.html#setincshmem)

  </details>

#### Conda/Pip venv
  1. Install python >=**3.10**

  2. Install pytorch stable https://pytorch.org/get-started/locally/
  
  ```bash
  pip install torch==2.1.0 torchvision==0.16.0 torchaudio==2.1.0 --index-url https://download.pytorch.org/whl/cu118
  ```
  
  3. Install Axolotl along with python dependencies
        ```bash
        pip3 install packaging
        pip3 install deepspeed
        pip3 install flash-attn==2.3.2 # Check https://github.com/OpenAccess-AI-Collective/axolotl/issues/911
        ```

  4. (Optional) Login to Huggingface to use gated models/datasets.
        ```bash
        huggingface-cli login
        ```
        Get the token at huggingface.co/settings/tokens

#### Cloud GPU

For cloud GPU providers that support docker images, use [`winglian/axolotl-cloud:main-latest`](https://hub.docker.com/r/winglian/axolotl-cloud/tags)

- on Latitude.sh use this [direct link](https://latitude.sh/blueprint/989e0e79-3bf6-41ea-a46b-1f246e309d5c)
- on JarvisLabs.ai use this [direct link](https://jarvislabs.ai/templates/axolotl)
- on RunPod use this [direct link](https://runpod.io/gsc?template=v2ickqhz9s&ref=6i7fkpdz)

#### Bare Metal Cloud GPU

##### LambdaLabs

  <details>

  <summary>Click to Expand</summary>

  1. Install python
  ```bash
  sudo apt update
  sudo apt install -y python3.10

  sudo update-alternatives --install /usr/bin/python python /usr/bin/python3.10 1
  sudo update-alternatives --config python # pick 3.10 if given option
  python -V # should be 3.10

  ```

  2. Install pip
  ```bash
  wget https://bootstrap.pypa.io/get-pip.py
  python get-pip.py
  ```

  3. Install Pytorch https://pytorch.org/get-started/locally/

  4. Follow instructions on quickstart.

  5. Run
  ```bash
  pip3 install protobuf==3.20.3
  pip3 install -U --ignore-installed requests Pillow psutil scipy
  ```

  6. Set path
  ```bash
  export LD_LIBRARY_PATH=/usr/lib/x86_64-linux-gnu:$LD_LIBRARY_PATH
  ```
  </details>

##### GCP

<details>

<summary>Click to Expand</summary>

Use a Deeplearning linux OS with cuda and pytorch installed. Then follow instructions on quickstart.

Make sure to run the below to uninstall xla.
```bash
pip uninstall -y torch_xla[tpu]
```

</details>

#### Windows
Please use WSL or Docker!

#### Mac

Use the below instead of the install method in QuickStart.
```
pip3 install -e '.'
```
More info: [mac.md](/docs/mac.qmd)

#### Google Colab

Please use this example [notebook](examples/colab-notebooks/colab-axolotl-example.ipynb).

#### Launching on public clouds via SkyPilot
To launch on GPU instances (both on-demand and spot instances) on 7+ clouds (GCP, AWS, Azure, OCI, and more), you can use [SkyPilot](https://skypilot.readthedocs.io/en/latest/index.html):

```bash
pip install "skypilot-nightly[gcp,aws,azure,oci,lambda,kubernetes,ibm,scp]"  # choose your clouds
sky check
```

Get the [example YAMLs](https://github.com/skypilot-org/skypilot/tree/master/llm/axolotl) of using Axolotl to finetune `mistralai/Mistral-7B-v0.1`:
```
git clone https://github.com/skypilot-org/skypilot.git
cd skypilot/llm/axolotl
```

Use one command to launch:
```bash
# On-demand
HF_TOKEN=xx sky launch axolotl.yaml --env HF_TOKEN

# Managed spot (auto-recovery on preemption)
HF_TOKEN=xx BUCKET=<unique-name> sky spot launch axolotl-spot.yaml --env HF_TOKEN --env BUCKET
```

### Dataset

Axolotl supports a variety of dataset formats.  It is recommended to use a JSONL.  The schema of the JSONL depends upon the task and the prompt template you wish to use.  Instead of a JSONL, you can also use a HuggingFace dataset with columns for each JSONL field.

See [these docs](https://openaccess-ai-collective.github.io/axolotl/docs/dataset-formats/) for more information on how to use different dataset formats.

### Config

See [examples](examples) for quick start. It is recommended to duplicate and modify to your needs. The most important options are:

- model
  ```yaml
  base_model: ./llama-7b-hf # local or huggingface repo
  ```
  Note: The code will load the right architecture.

- dataset
  ```yaml
  datasets:
      # huggingface repo
    - path: vicgalle/alpaca-gpt4
      type: alpaca

      # huggingface repo with specific configuration/subset
    - path: EleutherAI/pile
      name: enron_emails
      type: completion # format from earlier
      field: text # Optional[str] default: text, field to use for completion data

      # huggingface repo with multiple named configurations/subsets
    - path: bigcode/commitpackft
      name:
        - ruby
        - python
        - typescript
      type: ... # unimplemented custom format

      # fastchat conversation
      # See 'conversation' options: https://github.com/lm-sys/FastChat/blob/main/fastchat/conversation.py
    - path: ...
      type: sharegpt
      conversation: chatml # default: vicuna_v1.1

      # local
    - path: data.jsonl # or json
      ds_type: json # see other options below
      type: alpaca

      # dataset with splits, but no train split
    - path: knowrohit07/know_sql
      type: context_qa.load_v2
      train_on_split: validation

      # loading from s3 or gcs
      # s3 creds will be loaded from the system default and gcs only supports public access
    - path: s3://path_to_ds # Accepts folder with arrow/parquet or file path like above. Supports s3, gcs.
      ...

      # Loading Data From a Public URL
      # - The file format is `json` (which includes `jsonl`) by default. For different formats, adjust the `ds_type` option accordingly.
    - path: https://some.url.com/yourdata.jsonl # The URL should be a direct link to the file you wish to load. URLs must use HTTPS protocol, not HTTP.
      ds_type: json # this is the default, see other options below.
  ```

- loading
  ```yaml
  load_in_4bit: true
  load_in_8bit: true

  bf16: auto # require >=ampere, auto will detect if your GPU supports this and choose automatically.
  fp16: # leave empty to use fp16 when bf16 is 'auto'. set to false if you want to fallback to fp32
  tf32: true # require >=ampere

  bfloat16: true # require >=ampere, use instead of bf16 when you don't want AMP (automatic mixed precision)
  float16: true # use instead of fp16 when you don't want AMP
  ```
  Note: Repo does not do 4-bit quantization.

- lora
  ```yaml
  adapter: lora # 'qlora' or leave blank for full finetune
  lora_r: 8
  lora_alpha: 16
  lora_dropout: 0.05
  lora_target_modules:
    - q_proj
    - v_proj
  ```

#### All Config Options

See [these docs](docs/config.qmd) for all config options.

### Train

Run
```bash
accelerate launch -m axolotl.cli.train your_config.yml
```

<<<<<<< HEAD
** Training on 4 GPUS: **

Go to `deepspeed/zero3.json` and change line 40 ("num_processes": 4). Then run the following command:

```bash
CUDA_VISIBLE_DEVICES=0,1,2,3 accelerate launch --main_process_port PORT_NUM -m axolotl.cli.train examples/llama-2/fft_optimized.yml --deepspeed deepspeed/zero3.json
```
=======
> [!TIP]
> You can also reference a config file that is hosted on a public URL, for example `accelerate launch -m axolotl.cli.train https://yourdomain.com/your_config.yml`
>>>>>>> 1ac89980

#### Preprocess dataset

You can optionally pre-tokenize dataset with the following before finetuning.
This is recommended for large datasets.

- Set `dataset_prepared_path:` to a local folder for saving and loading pre-tokenized dataset.
- (Optional): Set `push_dataset_to_hub: hf_user/repo` to push it to Huggingface.
- (Optional): Use `--debug` to see preprocessed examples.

```bash
python -m axolotl.cli.preprocess your_config.yml
```

#### Multi-GPU

Below are the options available in axolotl for training with multiple GPUs. Note that DeepSpeed
is the recommended multi-GPU option currently because FSDP may experience
[loss instability](https://github.com/huggingface/transformers/issues/26498).

##### DeepSpeed

Deepspeed is an optimization suite for multi-gpu systems allowing you to train much larger models than you
might typically be able to fit into your GPU's VRAM. More information about the various optimization types
for deepspeed is available at https://huggingface.co/docs/accelerate/main/en/usage_guides/deepspeed#what-is-integrated

We provide several default deepspeed JSON configurations for ZeRO stage 1, 2, and 3.

```yaml
deepspeed: deepspeed_configs/zero1.json
```

```shell
accelerate launch -m axolotl.cli.train examples/llama-2/config.yml --deepspeed deepspeed_configs/zero1.json
```

##### FSDP

- llama FSDP
```yaml
fsdp:
  - full_shard
  - auto_wrap
fsdp_config:
  fsdp_offload_params: true
  fsdp_state_dict_type: FULL_STATE_DICT
  fsdp_transformer_layer_cls_to_wrap: LlamaDecoderLayer
```

##### FSDP + QLoRA

Axolotl supports training with FSDP and QLoRA, see [these docs](docs/fsdp_qlora.qmd) for more information.

##### Weights & Biases Logging

Make sure your `WANDB_API_KEY` environment variable is set (recommended) or you login to wandb with `wandb login`.

- wandb options
```yaml
wandb_mode:
wandb_project:
wandb_entity:
wandb_watch:
wandb_name:
wandb_log_model:
```

##### Special Tokens

It is important to have special tokens like delimiters, end-of-sequence, beginning-of-sequence in your tokenizer's vocabulary.  This will help you avoid tokenization issues and help your model train better.  You can do this in axolotl like this:

```yml
special_tokens:
  bos_token: "<s>"
  eos_token: "</s>"
  unk_token: "<unk>"
tokens: # these are delimiters
  - "<|im_start|>"
  - "<|im_end|>"
```

When you include these tokens in your axolotl config, axolotl adds these tokens to the tokenizer's vocabulary.

### Inference Playground

Axolotl allows you to load your model in an interactive terminal playground for quick experimentation.
The config file is the same config file used for training.

Pass the appropriate flag to the inference command, depending upon what kind of model was trained:

- Pretrained LORA:
  ```bash
  python -m axolotl.cli.inference examples/your_config.yml --lora_model_dir="./lora-output-dir"
  ```
- Full weights finetune:
  ```bash
  python -m axolotl.cli.inference examples/your_config.yml --base_model="./completed-model"
  ```
- Full weights finetune w/ a prompt from a text file:
  ```bash
  cat /tmp/prompt.txt | python -m axolotl.cli.inference examples/your_config.yml \
    --base_model="./completed-model" --prompter=None --load_in_8bit=True
  ```
-- With gradio hosting
  ```bash
  python -m axolotl.cli.inference examples/your_config.yml --gradio
  ```

Please use `--sample_packing False` if you have it on and receive the error similar to below:

> RuntimeError: stack expects each tensor to be equal size, but got [1, 32, 1, 128] at entry 0 and [1, 32, 8, 128] at entry 1

### Merge LORA to base

The following command will merge your LORA adapater with your base model. You can optionally pass the argument `--lora_model_dir` to specify the directory where your LORA adapter was saved, otherwhise, this will be inferred from `output_dir` in your axolotl config file.  The merged model is saved in the sub-directory `{lora_model_dir}/merged`.

```bash
python3 -m axolotl.cli.merge_lora your_config.yml --lora_model_dir="./completed-model"
```

You may need to use the `gpu_memory_limit` and/or `lora_on_cpu` config options to avoid running out of memory. If you still run out of CUDA memory, you can try to merge in system RAM with

```bash
CUDA_VISIBLE_DEVICES="" python3 -m axolotl.cli.merge_lora ...
```

although this will be very slow, and using the config options above are recommended instead.

## Common Errors 🧰

See also the [FAQ's](./docs/faq.qmd) and [debugging guide](docs/debugging.qmd).

> If you encounter a 'Cuda out of memory' error, it means your GPU ran out of memory during the training process. Here's how to resolve it:

Please reduce any below
  - `micro_batch_size`
  - `eval_batch_size`
  - `gradient_accumulation_steps`
  - `sequence_len`

If it does not help, try running without deepspeed and without accelerate (replace "accelerate launch" with "python") in the command.

Using adamw_bnb_8bit might also save you some memory.

> `failed (exitcode: -9)`

Usually means your system has run out of system memory.
Similarly, you should consider reducing the same settings as when you run out of VRAM.
Additionally, look into upgrading your system RAM which should be simpler than GPU upgrades.

> RuntimeError: expected scalar type Float but found Half

Try set `fp16: true`

> NotImplementedError: No operator found for `memory_efficient_attention_forward` ...

Try to turn off xformers.

> accelerate config missing

It's safe to ignore it.

> NCCL Timeouts during training

See the [NCCL](docs/nccl.qmd) guide.


### Tokenization Mismatch b/w Inference & Training

For many formats, Axolotl constructs prompts by concatenating token ids _after_ tokenizing strings.  The reason for concatenating token ids rather than operating on strings is to maintain precise accounting for attention masks.

If you decode a prompt constructed by axolotl, you might see spaces between tokens (or lack thereof) that you do not expect, especially around delimiters and special tokens.  When you are starting out with a new format, you should always do the following:

1. Materialize some data using `python -m axolotl.cli.preprocess your_config.yml --debug`, and then decode the first few rows with your model's tokenizer.
2. During inference, right before you pass a tensor of token ids to your model, decode these tokens back into a string.
3. Make sure the inference string from #2 looks **exactly** like the data you fine tuned on from #1, including spaces and new lines.  If they aren't the same, adjust your inference server accordingly.
4. As an additional troubleshooting step, you can look at the token ids between 1 and 2 to make sure they are identical.

Having misalignment between your prompts during training and inference can cause models to perform very poorly, so it is worth checking this.  See [this blog post](https://hamel.dev/notes/llm/05_tokenizer_gotchas.html) for a concrete example.

## Debugging Axolotl

See [this debugging guide](docs/debugging.qmd) for tips on debugging Axolotl, along with an example configuration for debugging with VSCode.

## Need help? 🙋

Join our [Discord server](https://discord.gg/HhrNrHJPRb) where we our community members can help you.

Need dedicated support? Please contact us at [✉️wing@openaccessaicollective.org](mailto:wing@openaccessaicollective.org) for dedicated support options.

## Badge ❤🏷️

Building something cool with Axolotl? Consider adding a badge to your model card.

```markdown
[<img src="https://raw.githubusercontent.com/OpenAccess-AI-Collective/axolotl/main/image/axolotl-badge-web.png" alt="Built with Axolotl" width="200" height="32"/>](https://github.com/OpenAccess-AI-Collective/axolotl)
```

[<img src="https://raw.githubusercontent.com/OpenAccess-AI-Collective/axolotl/main/image/axolotl-badge-web.png" alt="Built with Axolotl" width="200" height="32"/>](https://github.com/OpenAccess-AI-Collective/axolotl)

## Community Showcase

Check out some of the projects and models that have been built using Axolotl! Have a model you'd like to add to our Community Showcase? Open a PR with your model.

Open Access AI Collective
- [Minotaur 13b](https://huggingface.co/openaccess-ai-collective/minotaur-13b-fixed)
- [Manticore 13b](https://huggingface.co/openaccess-ai-collective/manticore-13b)
- [Hippogriff 30b](https://huggingface.co/openaccess-ai-collective/hippogriff-30b-chat)

PocketDoc Labs
- [Dan's PersonalityEngine 13b LoRA](https://huggingface.co/PocketDoc/Dans-PersonalityEngine-13b-LoRA)

## Contributing 🤝

Please read the [contributing guide](./.github/CONTRIBUTING.md)

Bugs? Please check the [open issues](https://github.com/OpenAccess-AI-Collective/axolotl/issues/bug) else create a new Issue.

PRs are **greatly welcome**!

Please run the quickstart instructions followed by the below to setup env:
```bash
pip3 install -r requirements-dev.txt -r requirements-tests.txt
pre-commit install

# test
pytest tests/

# optional: run against all files
pre-commit run --all-files
```

Thanks to all of our contributors to date. Help drive open source AI progress forward by contributing to Axolotl.

<a href="https://github.com/openaccess-ai-collective/axolotl/graphs/contributors">
  <img src="https://contrib.rocks/image?repo=openaccess-ai-collective/axolotl" alt="contributor chart by https://contrib.rocks"/>
</a>

## Sponsors 🤝❤

OpenAccess AI Collective is run by volunteer contributors such as [winglian](https://github.com/winglian),
[NanoCode012](https://github.com/NanoCode012), [tmm1](https://github.com/tmm1),
[mhenrichsen](https://github.com/mhenrichsen), [casper-hansen](https://github.com/casper-hansen),
[hamelsmu](https://github.com/hamelsmu) and many more who help us accelerate forward by fixing bugs, answering
community questions and implementing new features. Axolotl needs donations from sponsors for the compute needed to
run our unit & integration tests, troubleshooting community issues, and providing bounties. If you love axolotl,
consider sponsoring the project via [GitHub Sponsors](https://github.com/sponsors/OpenAccess-AI-Collective),
[Ko-fi](https://ko-fi.com/axolotl_ai) or reach out directly to
[wing@openaccessaicollective.org](mailto:wing@openaccessaicollective.org).

---

#### 💎 Diamond Sponsors - [Contact directly](mailto:wing@openaccessaicollective.org)

---

#### 🥇 Gold Sponsors - $5000/mo

---

#### 🥈 Silver Sponsors - $1000/mo

---

#### 🥉 Bronze Sponsors - $500/mo

 - [JarvisLabs.ai](https://jarvislabs.ai)

---<|MERGE_RESOLUTION|>--- conflicted
+++ resolved
@@ -398,7 +398,6 @@
 accelerate launch -m axolotl.cli.train your_config.yml
 ```
 
-<<<<<<< HEAD
 ** Training on 4 GPUS: **
 
 Go to `deepspeed/zero3.json` and change line 40 ("num_processes": 4). Then run the following command:
@@ -406,10 +405,6 @@
 ```bash
 CUDA_VISIBLE_DEVICES=0,1,2,3 accelerate launch --main_process_port PORT_NUM -m axolotl.cli.train examples/llama-2/fft_optimized.yml --deepspeed deepspeed/zero3.json
 ```
-=======
-> [!TIP]
-> You can also reference a config file that is hosted on a public URL, for example `accelerate launch -m axolotl.cli.train https://yourdomain.com/your_config.yml`
->>>>>>> 1ac89980
 
 #### Preprocess dataset
 
