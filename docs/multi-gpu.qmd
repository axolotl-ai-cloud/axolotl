---
title: "Multi-GPU"
format:
  html:
    toc: true
    toc-depth: 3
    number-sections: true
    code-tools: true
execute:
  enabled: false
---

This guide covers advanced training configurations for multi-GPU setups using Axolotl.

## Overview {#sec-overview}

Axolotl supports several methods for multi-GPU training:

- DeepSpeed (recommended)
- FSDP (Fully Sharded Data Parallel)
- Sequence parallelism
- FSDP + QLoRA

## DeepSpeed {#sec-deepspeed}

### Configuration {#sec-deepspeed-config}

Add to your YAML config:

```{.yaml}
deepspeed: deepspeed_configs/zero1.json
```
### Usage {#sec-deepspeed-usage}

```{.bash}
# Fetch deepspeed configs (if not already present)
axolotl fetch deepspeed_configs

# Passing arg via config
axolotl train config.yml

# Passing arg via cli
axolotl train config.yml --deepspeed deepspeed_configs/zero1.json
```

### ZeRO Stages {#sec-zero-stages}

We provide default configurations for:

- ZeRO Stage 1 (`zero1.json`)
- ZeRO Stage 1 with torch compile (`zero1_torch_compile.json`)
- ZeRO Stage 2 (`zero2.json`)
- ZeRO Stage 3 (`zero3.json`)
- ZeRO Stage 3 with bf16 (`zero3_bf16.json`)
- ZeRO Stage 3 with bf16 and CPU offload params(`zero3_bf16_cpuoffload_params.json`)
- ZeRO Stage 3 with bf16 and CPU offload params and optimizer (`zero3_bf16_cpuoffload_all.json`)

::: {.callout-tip}

Choose the configuration that offloads the least amount to memory while still being able to fit on VRAM for best performance.

Start from Stage 1 -> Stage 2 -> Stage 3.

:::

<<<<<<< HEAD
## Fully Sharded Data Parallel (FSDP) {#sec-fsdp}

### FSDP2 (recommended)

::: {.callout-note}

FSDP2 is recommended for new users. FSDP1 is deprecated and will be removed in an upcoming release of Axolotl.
Currently, FSDP2 is not compatible with `load_in_8bit` or `load_in_4bit` and when using QLoRA. Please use DeepSpeed or set `fsdp_version` to 1 instead.

:::

#### Migrating from FSDP1 to FSDP2 {#sec-migrate-fsdp1-fsdp2}

To migrate your config from FSDP1 to FSDP2, you must use the `fsdp_version` field in `fsdp_config` to specify the FSDP version, and
also follow the config field mapping below to update field names.

Config field mapping
-----------
FSDP1 | FSDP2
-------- | --------
fsdp_sharding_strategy | reshard_after_forward
fsdp_backward_prefetch_policy | **REMOVED**
fsdp_backward_prefetch | **REMOVED**
fsdp_forward_prefetch | **REMOVED**
fsdp_sync_module_states | **REMOVED**
fsdp_cpu_ram_efficient_loading | cpu_ram_efficient_loading
fsdp_state_dict_type | state_dict_type
fsdp_use_orig_params | **REMOVED**

=======
::: {.callout-tip}

Using ZeRO Stage 3 with Single-GPU training

ZeRO Stage 3 can be used for training on a single GPU by manually setting the environment variables:
`WORLD_SIZE=1 LOCAL_RANK=0 MASTER_ADDR=0.0.0.0 MASTER_PORT=29500`

:::

## FSDP {#sec-fsdp}
>>>>>>> c370d079

For example, if you were using the following FSDP1 config:

```{.yaml}
fsdp_version: 1
fsdp_config:
  fsdp_offload_params: false
  fsdp_cpu_ram_efficient_loading: true
  fsdp_auto_wrap_policy: TRANSFORMER_BASED_WRAP
  fsdp_transformer_layer_cls_to_wrap: Qwen3DecoderLayer
  fsdp_state_dict_type: FULL_STATE_DICT
  fsdp_sharding_strategy: FULL_SHARD
```

You can migrate to the following FSDP2 config:

```{.yaml}
fsdp_version: 2
fsdp_config:
  offload_params: false
  cpu_ram_efficient_loading: true
  auto_wrap_policy: TRANSFORMER_BASED_WRAP
  transformer_layer_cls_to_wrap: Qwen3DecoderLayer
  state_dict_type: FULL_STATE_DICT
  reshard_after_forward: true
```

### FSDP1 {#sec-fsdp-config}

::: {.callout-note}

Using `fsdp` to configure FSDP is deprecated and will be removed in an upcoming release of Axolotl. Please use `fsdp_config` as above instead.

:::

```{.yaml}
fsdp:
  - full_shard
  - auto_wrap
fsdp_config:
  fsdp_offload_params: true
  fsdp_state_dict_type: FULL_STATE_DICT
  fsdp_transformer_layer_cls_to_wrap: LlamaDecoderLayer
```


## Sequence parallelism {#sec-sequence-parallelism}

We support sequence parallelism (SP) via the
[ring-flash-attention](https://github.com/zhuzilin/ring-flash-attention) project. This
allows one to split up sequences across GPUs, which is useful in the event that a
single sequence causes OOM errors during model training.

See our [dedicated guide](sequence_parallelism.qmd) for more information.

### FSDP + QLoRA {#sec-fsdp-qlora}

For combining FSDP with QLoRA, see our [dedicated guide](fsdp_qlora.qmd).

## Performance Optimization {#sec-performance}

### Liger Kernel Integration {#sec-liger}

Please see [docs](custom_integrations.qmd#liger) for more info.

## Troubleshooting {#sec-troubleshooting}

### NCCL Issues {#sec-nccl}

For NCCL-related problems, see our [NCCL troubleshooting guide](nccl.qmd).

### Common Problems {#sec-common-problems}

::: {.panel-tabset}

## Memory Issues

- Reduce `micro_batch_size`
- Reduce `eval_batch_size`
- Adjust `gradient_accumulation_steps`
- Consider using a higher ZeRO stage

## Training Instability

- Start with DeepSpeed ZeRO-2
- Monitor loss values
- Check learning rates

:::

For more detailed troubleshooting, see our [debugging guide](debugging.qmd).<|MERGE_RESOLUTION|>--- conflicted
+++ resolved
@@ -63,7 +63,15 @@
 
 :::
 
-<<<<<<< HEAD
+::: {.callout-tip}
+
+Using ZeRO Stage 3 with Single-GPU training
+
+ZeRO Stage 3 can be used for training on a single GPU by manually setting the environment variables:
+`WORLD_SIZE=1 LOCAL_RANK=0 MASTER_ADDR=0.0.0.0 MASTER_PORT=29500`
+
+:::
+
 ## Fully Sharded Data Parallel (FSDP) {#sec-fsdp}
 
 ### FSDP2 (recommended)
@@ -93,18 +101,6 @@
 fsdp_state_dict_type | state_dict_type
 fsdp_use_orig_params | **REMOVED**
 
-=======
-::: {.callout-tip}
-
-Using ZeRO Stage 3 with Single-GPU training
-
-ZeRO Stage 3 can be used for training on a single GPU by manually setting the environment variables:
-`WORLD_SIZE=1 LOCAL_RANK=0 MASTER_ADDR=0.0.0.0 MASTER_PORT=29500`
-
-:::
-
-## FSDP {#sec-fsdp}
->>>>>>> c370d079
 
 For example, if you were using the following FSDP1 config:
 
