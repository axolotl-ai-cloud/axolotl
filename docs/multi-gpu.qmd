---
title: "Multi-GPU"
format:
  html:
    toc: true
    toc-depth: 3
    number-sections: true
    code-tools: true
execute:
  enabled: false
---

This guide covers advanced training configurations for multi-GPU setups using Axolotl.

## Overview {#sec-overview}

Axolotl supports several methods for multi-GPU training:

- DeepSpeed (recommended)
- FSDP (Fully Sharded Data Parallel)
- Sequence parallelism
- FSDP + QLoRA

## DeepSpeed {#sec-deepspeed}

DeepSpeed is the recommended approach for multi-GPU training due to its stability and performance. It provides various optimization levels through ZeRO stages.

### Configuration {#sec-deepspeed-config}

Add to your YAML config:

```{.yaml}
deepspeed: deepspeed_configs/zero1.json
```

### Usage {#sec-deepspeed-usage}

```{.bash}
# Passing arg via config
axolotl train config.yml

# Passing arg via cli
axolotl train config.yml --deepspeed deepspeed_configs/zero1.json
```

### ZeRO Stages {#sec-zero-stages}

We provide default configurations for:

- ZeRO Stage 1 (`zero1.json`)
- ZeRO Stage 1 with torch compile (`zero1_torch_compile.json`)
- ZeRO Stage 2 (`zero2.json`)
- ZeRO Stage 3 (`zero3.json`)
- ZeRO Stage 3 with bf16 (`zero3_bf16.json`)
- ZeRO Stage 3 with bf16 and CPU offload params(`zero3_bf16_cpuoffload_params.json`)
- ZeRO Stage 3 with bf16 and CPU offload params and optimizer (`zero3_bf16_cpuoffload_all.json`)

::: {.callout-tip}

<<<<<<< HEAD
Choose the configuration that offloads the least amount of memory while still being able to fit on VRAM for best performance.

Start from Stage 1 -> Stage 2 -> Stage 3.

:::
=======
If using ZeRO Stage 3 and bf16, please use `zero3_bf16.json`.

:::

Choose based on your memory requirements and performance needs.
>>>>>>> 16dbcc8b

## FSDP {#sec-fsdp}

### Basic FSDP Configuration {#sec-fsdp-config}

```{.yaml}
fsdp:
  - full_shard
  - auto_wrap
fsdp_config:
  fsdp_offload_params: true
  fsdp_state_dict_type: FULL_STATE_DICT
  fsdp_transformer_layer_cls_to_wrap: LlamaDecoderLayer
```

## Sequence parallelism {#sec-sequence-parallelism}

We support sequence parallelism (SP) via the
[ring-flash-attention](https://github.com/zhuzilin/ring-flash-attention) project. This
allows one to split up sequences across GPUs, which is useful in the event that a
single sequence causes OOM errors during model training.

First, install `ring-flash-attn`, recommended via `pip install axolotl[ring-flash-attn]`,
or from source with `pip install .[ring-flash-attn]`.

Your Axolotl YAML config should contain the following lines:

```{.yaml}
sequence_parallel_degree: 4  # Split each sequence into 4 parts, one per GPU
flash_attention: true  # Required with sequence parallelism

# Optional; strides across the key dimension. Larger values use more memory but will make training faster.
heads_k_stride: 1
```

See our [dedicated guide](sequence_parallelism.qmd) for more details.

### FSDP + QLoRA {#sec-fsdp-qlora}

For combining FSDP with QLoRA, see our [dedicated guide](fsdp_qlora.qmd).

## Performance Optimization {#sec-performance}

### Liger Kernel Integration {#sec-liger}

Please see [docs](custom_integrations.qmd#liger) for more info.

## Troubleshooting {#sec-troubleshooting}

### NCCL Issues {#sec-nccl}

For NCCL-related problems, see our [NCCL troubleshooting guide](nccl.qmd).

### Common Problems {#sec-common-problems}

::: {.panel-tabset}

## Memory Issues

- Reduce `micro_batch_size`
- Reduce `eval_batch_size`
- Adjust `gradient_accumulation_steps`
- Consider using a higher ZeRO stage

## Training Instability

- Start with DeepSpeed ZeRO-2
- Monitor loss values
- Check learning rates

:::

For more detailed troubleshooting, see our [debugging guide](debugging.qmd).<|MERGE_RESOLUTION|>--- conflicted
+++ resolved
@@ -57,19 +57,11 @@
 
 ::: {.callout-tip}
 
-<<<<<<< HEAD
-Choose the configuration that offloads the least amount of memory while still being able to fit on VRAM for best performance.
+Choose the configuration that offloads the least amount to memory while still being able to fit on VRAM for best performance.
 
 Start from Stage 1 -> Stage 2 -> Stage 3.
 
 :::
-=======
-If using ZeRO Stage 3 and bf16, please use `zero3_bf16.json`.
-
-:::
-
-Choose based on your memory requirements and performance needs.
->>>>>>> 16dbcc8b
 
 ## FSDP {#sec-fsdp}
 
