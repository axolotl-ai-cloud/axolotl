--- conflicted
+++ resolved
@@ -18,18 +18,11 @@
 from optimum.bettertransformer import BetterTransformer
 from transformers import GenerationConfig, TextStreamer
 
-<<<<<<< HEAD
-from axolotl.utils.bench import log_gpu_memory_usage
-from axolotl.utils.config import startup_load_dataset
-from axolotl.utils.dict import DictDefault
-from axolotl.utils.logging import configure_logging
-=======
 from axolotl.logging_config import configure_logging
 from axolotl.utils.config import normalize_config, validate_config
 from axolotl.utils.data import prepare_dataset
 from axolotl.utils.dict import DictDefault
 from axolotl.utils.distributed import is_main_process
->>>>>>> 8cace801
 from axolotl.utils.models import load_model, load_tokenizer
 from axolotl.utils.tokenization import check_dataset_labels
 from axolotl.utils.trainer import setup_trainer
@@ -142,11 +135,8 @@
     prepare_ds_only: bool = False,
     **kwargs,
 ):
-<<<<<<< HEAD
+    print_axolotl_text_art()
     config = Path(config) if isinstance(config, str) else config
-=======
-    print_axolotl_text_art()
->>>>>>> 8cace801
     if Path(config).is_dir():
         raise ValueError(
             f"{config} is a directory, please specify a specific configuration file instead. See: https://github.com/OpenAccess-AI-Collective/axolotl/issues/165"
@@ -181,23 +171,14 @@
     setup_wandb_env_vars(cfg)
 
     # load the tokenizer first
-<<<<<<< HEAD
     tokenizer_config = cfg.tokenizer_config or cfg.base_model_config
     LOG.info("loading tokenizer... %s", tokenizer_config)
     tokenizer = load_tokenizer(tokenizer_config, cfg.tokenizer_type, cfg)
-=======
-    LOG.info(f"loading tokenizer... {cfg.tokenizer_config or cfg.base_model_config}")
-    tokenizer = load_tokenizer(cfg)
->>>>>>> 8cace801
 
     if (
         check_not_in(["shard", "merge_lora"], kwargs) and not cfg.inference
     ):  # don't need to load dataset for these
-<<<<<<< HEAD
-        train_dataset, eval_dataset = startup_load_dataset(cfg, tokenizer)
-=======
         train_dataset, eval_dataset, total_num_steps = prepare_dataset(cfg, tokenizer)
->>>>>>> 8cace801
 
     if cfg.debug or "debug" in kwargs:
         LOG.info("check_dataset_labels...")
