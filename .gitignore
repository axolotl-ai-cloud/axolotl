**/axolotl.egg-info
configs
last_run_prepared/
.vscode
_site/

# Byte-compiled / optimized / DLL files
__pycache__/
*.py[cod]
*$py.class

# C extensions
*.so

# Distribution / packaging
.Python
build/
develop-eggs/
dist/
downloads/
eggs/
.eggs/
lib/
lib64/
parts/
sdist/
var/
wheels/
share/python-wheels/
*.egg-info/
.installed.cfg
*.egg
MANIFEST

# PyInstaller
#  Usually these files are written by a python script from a template
#  before PyInstaller builds the exe, so as to inject date/other infos into it.
*.manifest
*.spec

# Installer logs
pip-log.txt
pip-delete-this-directory.txt

# Unit test / coverage reports
htmlcov/
.tox/
.nox/
.coverage
.coverage.*
.cache
nosetests.xml
coverage.xml
*.cover
*.py,cover
.hypothesis/
.pytest_cache/
cover/

# Translations
*.mo
*.pot

# Django stuff:
*.log
local_settings.py
db.sqlite3
db.sqlite3-journal

# Flask stuff:
instance/
.webassets-cache

# Scrapy stuff:
.scrapy

# Sphinx documentation
docs/_build/

# PyBuilder
.pybuilder/
target/

# Jupyter Notebook
.ipynb_checkpoints

# IPython
profile_default/
ipython_config.py

# pyenv
#   For a library or package, you might want to ignore these files since the code is
#   intended to run in multiple environments; otherwise, check them in:
# .python-version

# pipenv
#   According to pypa/pipenv#598, it is recommended to include Pipfile.lock in version control.
#   However, in case of collaboration, if having platform-specific dependencies or dependencies
#   having no cross-platform support, pipenv may install dependencies that don't work, or not
#   install all needed dependencies.
#Pipfile.lock

# poetry
#   Similar to Pipfile.lock, it is generally recommended to include poetry.lock in version control.
#   This is especially recommended for binary packages to ensure reproducibility, and is more
#   commonly ignored for libraries.
#   https://python-poetry.org/docs/basic-usage/#commit-your-poetrylock-file-to-version-control
#poetry.lock

# pdm
#   Similar to Pipfile.lock, it is generally recommended to include pdm.lock in version control.
#pdm.lock
#   pdm stores project-wide configurations in .pdm.toml, but it is recommended to not include it
#   in version control.
#   https://pdm.fming.dev/#use-with-ide
.pdm.toml

# PEP 582; used by e.g. github.com/David-OConnor/pyflow and github.com/pdm-project/pdm
__pypackages__/

# Celery stuff
celerybeat-schedule
celerybeat.pid

# SageMath parsed files
*.sage.py

# Environments
.env
.venv
env/
venv/
ENV/
env.bak/
venv.bak/
venv3.10/

# Spyder project settings
.spyderproject
.spyproject

# Rope project settings
.ropeproject

# mkdocs documentation
/site

# mypy
.mypy_cache/
.dmypy.json
dmypy.json

# Pyre type checker
.pyre/

# pytype static type analyzer
.pytype/

# Cython debug symbols
cython_debug/

# PyCharm
#  JetBrains specific template is maintained in a separate JetBrains.gitignore that can
#  be found at https://github.com/github/gitignore/blob/main/Global/JetBrains.gitignore
#  and can be added to the global gitignore or merged into this file.  For a more nuclear
#  option (not recommended) you can uncomment the following to ignore the entire idea folder.
.idea/

# WandB
# wandb creates a folder to store logs for training runs
wandb
<<<<<<< HEAD
croissantllm-0301
out-w-*
last_run_prepared
examples/llama-2/*
deepspeed/zero3_croissant.json
axolotl-env/
*.ipynb
=======

# Runs
lora-out/*
qlora-out/*
mlruns/*

/.quarto/
>>>>>>> 1ac89980
<|MERGE_RESOLUTION|>--- conflicted
+++ resolved
@@ -169,20 +169,10 @@
 # WandB
 # wandb creates a folder to store logs for training runs
 wandb
-<<<<<<< HEAD
 croissantllm-0301
 out-w-*
 last_run_prepared
 examples/llama-2/*
 deepspeed/zero3_croissant.json
 axolotl-env/
-*.ipynb
-=======
-
-# Runs
-lora-out/*
-qlora-out/*
-mlruns/*
-
-/.quarto/
->>>>>>> 1ac89980
+*.ipynb