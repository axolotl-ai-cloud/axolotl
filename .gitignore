**/axolotl.egg-info
configs
last_run_prepared/
.vscode
_site/

# Byte-compiled / optimized / DLL files
__pycache__/
*.py[cod]
*$py.class

# C extensions
*.so

# Distribution / packaging
.Python
build/
develop-eggs/
dist/
downloads/
eggs/
.eggs/
lib/
lib64/
parts/
sdist/
var/
wheels/
share/python-wheels/
*.egg-info/
.installed.cfg
*.egg
MANIFEST

# PyInstaller
#  Usually these files are written by a python script from a template
#  before PyInstaller builds the exe, so as to inject date/other infos into it.
*.manifest
*.spec

# Installer logs
pip-log.txt
pip-delete-this-directory.txt

# Unit test / coverage reports
htmlcov/
.tox/
.nox/
.coverage
.coverage.*
.cache
nosetests.xml
coverage.xml
*.cover
*.py,cover
.hypothesis/
.pytest_cache/
cover/

# Translations
*.mo
*.pot

# Django stuff:
*.log
local_settings.py
db.sqlite3
db.sqlite3-journal

# Flask stuff:
instance/
.webassets-cache

# Scrapy stuff:
.scrapy

# Sphinx documentation
docs/_build/

# PyBuilder
.pybuilder/
target/

# Jupyter Notebook
.ipynb_checkpoints

# IPython
profile_default/
ipython_config.py

# pyenv
#   For a library or package, you might want to ignore these files since the code is
#   intended to run in multiple environments; otherwise, check them in:
# .python-version

# pipenv
#   According to pypa/pipenv#598, it is recommended to include Pipfile.lock in version control.
#   However, in case of collaboration, if having platform-specific dependencies or dependencies
#   having no cross-platform support, pipenv may install dependencies that don't work, or not
#   install all needed dependencies.
#Pipfile.lock

# poetry
#   Similar to Pipfile.lock, it is generally recommended to include poetry.lock in version control.
#   This is especially recommended for binary packages to ensure reproducibility, and is more
#   commonly ignored for libraries.
#   https://python-poetry.org/docs/basic-usage/#commit-your-poetrylock-file-to-version-control
#poetry.lock

# pdm
#   Similar to Pipfile.lock, it is generally recommended to include pdm.lock in version control.
#pdm.lock
#   pdm stores project-wide configurations in .pdm.toml, but it is recommended to not include it
#   in version control.
#   https://pdm.fming.dev/#use-with-ide
.pdm.toml

# PEP 582; used by e.g. github.com/David-OConnor/pyflow and github.com/pdm-project/pdm
__pypackages__/

# Celery stuff
celerybeat-schedule
celerybeat.pid

# SageMath parsed files
*.sage.py

# Environments
.env
.venv
env/
venv/
ENV/
env.bak/
venv.bak/
venv3.10/

# Spyder project settings
.spyderproject
.spyproject

# Rope project settings
.ropeproject

# mkdocs documentation
/site

# mypy
.mypy_cache/
.dmypy.json
dmypy.json

# Pyre type checker
.pyre/

# pytype static type analyzer
.pytype/

# Cython debug symbols
cython_debug/

# PyCharm
#  JetBrains specific template is maintained in a separate JetBrains.gitignore that can
#  be found at https://github.com/github/gitignore/blob/main/Global/JetBrains.gitignore
#  and can be added to the global gitignore or merged into this file.  For a more nuclear
#  option (not recommended) you can uncomment the following to ignore the entire idea folder.
.idea/

# WandB
# wandb creates a folder to store logs for training runs
wandb
<<<<<<< HEAD
croissantllm-0301
out-w-*
last_run_prepared
examples/llama-2/*
deepspeed/zero3_croissant.json
axolotl-env/
*.ipynb
SFT_Gemma/
Tower_Llama3_v1_70B_PagedAdam/
Tower_QE_Explain/
Tower_for_Scaling_ckpts/
Tower_v1_ckpts/
requirements_h100.txt
=======

# Runs
lora-out/*
qlora-out/*
mlruns/*

/.quarto/
prepared-datasets/
submit.sh
*.out*

typings/
out/
>>>>>>> b3f680d3
<|MERGE_RESOLUTION|>--- conflicted
+++ resolved
@@ -169,7 +169,6 @@
 # WandB
 # wandb creates a folder to store logs for training runs
 wandb
-<<<<<<< HEAD
 croissantllm-0301
 out-w-*
 last_run_prepared
@@ -183,7 +182,6 @@
 Tower_for_Scaling_ckpts/
 Tower_v1_ckpts/
 requirements_h100.txt
-=======
 
 # Runs
 lora-out/*
@@ -196,5 +194,4 @@
 *.out*
 
 typings/
-out/
->>>>>>> b3f680d3
+out/