"""Module with Pydantic models for configuration."""

# pylint: disable=too-many-lines

import os
from typing import Annotated, Any, Literal

from annotated_types import MinLen
from packaging import version
from pydantic import (
    BaseModel,
    Field,
    StringConstraints,
    field_serializer,
    model_validator,
)

from axolotl.utils.logging import get_logger
from axolotl.utils.schemas.datasets import (
    DatasetConfig,
    DPODataset,
    KTODataset,
    PretrainingDataset,
    SFTDataset,
    StepwiseSupervisedDataset,
)
from axolotl.utils.schemas.deprecated import DeprecatedParameters, RemappedParameters
from axolotl.utils.schemas.enums import ChatTemplate, RingAttnFunc, RLType
from axolotl.utils.schemas.integrations import (
    CometConfig,
    GradioConfig,
    LISAConfig,
    MLFlowConfig,
    RayConfig,
    WandbConfig,
)
from axolotl.utils.schemas.internal import EnvCapabilities, GPUCapabilities
from axolotl.utils.schemas.model import (
    ModelInputConfig,
    ModelOutputConfig,
    SpecialTokensConfig,
)
from axolotl.utils.schemas.multimodal import MultiModalConfig
from axolotl.utils.schemas.peft import LoraConfig, ReLoRAConfig
from axolotl.utils.schemas.quantization import PTQConfig, QATConfig
from axolotl.utils.schemas.training import HyperparametersConfig
from axolotl.utils.schemas.trl import TRLConfig
from axolotl.utils.schemas.validation import ValidationMixin
from axolotl.utils.schemas.vllm import VllmConfig

LOG = get_logger(__name__)


# pylint: disable=too-many-ancestors
class AxolotlInputConfig(
    ModelInputConfig,
    ModelOutputConfig,
    LoraConfig,
    ReLoRAConfig,
    HyperparametersConfig,
    WandbConfig,
    MLFlowConfig,
    CometConfig,
    LISAConfig,
    GradioConfig,
    RayConfig,
    MultiModalConfig,
    RemappedParameters,
    DeprecatedParameters,
    ValidationMixin,
    BaseModel,
):
    """Wrapper of all config options."""

    model_config = {"populate_by_name": True}

    strict: bool | None = Field(
        default=False,
        json_schema_extra={"description": "Allow overwrite yml config using from cli"},
    )
    resume_from_checkpoint: str | None = Field(
        default=None,
        json_schema_extra={"description": "Resume from a specific checkpoint dir"},
    )
    auto_resume_from_checkpoints: bool | None = Field(
        default=None,
        json_schema_extra={
            "description": "If resume_from_checkpoint isn't set and you simply want it to start where it left off. Be careful with this being turned on between different models."
        },
    )
    resize_token_embeddings_to_32x: bool | None = Field(
        default=None,
        json_schema_extra={
            "description": "Resize the model embeddings when new tokens are added to multiples of 32. This is reported to improve training speed on some models"
        },
    )
    mean_resizing_embeddings: bool | None = False
    # optionally shrink the embeddings when the tokenizer vocab size is smaller
    shrink_embeddings: bool | None = Field(
        default=None,
        json_schema_extra={
            "description": "Whether to shrink the embeddings to len(tokenizer). By default, we won't shrink."
        },
    )
    embeddings_skip_upcast: bool | None = Field(
        default=None,
        json_schema_extra={
            "description": "Don't upcast the embeddings to float32 when using PEFT. Useful for low-VRAM GPUs"
        },
    )

    rl: RLType | None = Field(
        default=None,
        json_schema_extra={
            "description": "Use RL training: 'dpo', 'ipo', 'kto', 'simpo', 'orpo', 'grpo'"
        },
    )
    trl: TRLConfig | None = Field(
        default_factory=lambda: TRLConfig(),  # pylint: disable=unnecessary-lambda
    )
    vllm: VllmConfig | None = Field(
        default_factory=lambda: VllmConfig(),  # pylint: disable=unnecessary-lambda
    )
    qat: QATConfig | None = None
    quantization: PTQConfig | None = None
    reward_model: bool | None = Field(
        default=None,
        json_schema_extra={"description": "Reward modelling: `True` or `False`"},
    )
    process_reward_model: bool | None = Field(
        default=None,
        json_schema_extra={
            "description": "Process reward modelling: `True` or `False`"
        },
    )
    num_labels: int | None = None
    # Whether to use weighting in DPO trainer.
    # If `None`, default is `False` in the trainer.
    dpo_use_weighting: bool | None = Field(
        default=None,
        json_schema_extra={
            "description": "Whether to perform weighting in DPO trainer"
        },
    )
    dpo_use_logits_to_keep: bool | None = None
    dpo_label_smoothing: float | None = None
    dpo_norm_loss: bool | None = None
    dpo_padding_free: bool | None = None
    dpo_generate_during_eval: bool | None = None

    datasets: (
        Annotated[
            list[SFTDataset | DPODataset | KTODataset | StepwiseSupervisedDataset],
            MinLen(1),
        ]
        | None
    ) = Field(
        default=None,
        json_schema_extra={
            "description": "A list of one or more datasets to finetune the model with"
        },
    )

    test_datasets: (
        Annotated[
            list[SFTDataset | DPODataset | KTODataset | StepwiseSupervisedDataset],
            MinLen(1),
        ]
        | None
    ) = Field(
        default=None,
        json_schema_extra={
            "description": "A list of one or more datasets to eval the model with. You can use either test_datasets, or val_set_size, but not both."
        },
    )
    shuffle_merged_datasets: bool | None = Field(
        default=True,
        json_schema_extra={
            "description": "If false, the datasets will not be shuffled and will keep their original order in `datasets`. The same applies to the `test_datasets` option and the `pretraining_dataset` option. Default is true."
        },
    )
    dataset_prepared_path: str | None = Field(
        default=None,
        json_schema_extra={
            "description": "Axolotl attempts to save the dataset as an arrow after packing the data together so subsequent training attempts load faster, relative path"
        },
    )
    dataset_shard_num: int | None = Field(
        default=None, json_schema_extra={"description": "Num shards for whole dataset"}
    )
    dataset_shard_idx: int | None = Field(
        default=None,
        json_schema_extra={"description": "Index of shard to use for whole dataset"},
    )
    skip_prepare_dataset: bool | None = False

    pretraining_dataset: (
        Annotated[list[PretrainingDataset | SFTDataset], MinLen(1)] | None
    ) = Field(
        default=None,
        json_schema_extra={
            "description": "Set to HF dataset for type: 'completion' for streaming instead of pre-tokenize"
        },
    )
    dataset_processes: int | None = Field(
        default=min(int(os.environ.get("AXOLOTL_DATASET_PROCESSES", 32)), os.cpu_count()),  # type: ignore[type-var]
        json_schema_extra={
            "description": "The maximum number of processes to use while preprocessing your input dataset. This defaults to `os.cpu_count()` if not set."
        },
    )
    dataset_exact_deduplication: bool | None = Field(
        default=None,
        json_schema_extra={
            "description": "Deduplicates datasets and test_datasets with identical entries"
        },
    )
    dataset_keep_in_memory: bool | None = Field(
        default=None,
        json_schema_extra={
            "description": "Keep dataset in memory while preprocessing. Only needed if cached dataset is taking too much storage"
        },
    )
    dataloader_pin_memory: bool | None = None
    dataloader_num_workers: int | None = None
    dataloader_prefetch_factor: int | None = None
    dataloader_drop_last: bool | None = None

    accelerator_config: dict[str, Any] | None = None

    remove_unused_columns: bool | None = None

    push_dataset_to_hub: str | None = Field(
        default=None,
        json_schema_extra={
            "description": "Push prepared dataset to hub - repo_org/repo_name"
        },
    )
    hf_use_auth_token: bool | None = Field(
        default=None,
        json_schema_extra={
            "description": "Whether to use hf `use_auth_token` for loading datasets. Useful for fetching private datasets. Required to be true when used in combination with `push_dataset_to_hub`"
        },
    )

    device: Any | None = None
    device_map: Any | None = Field(
        default=None,
        json_schema_extra={
            "description": "Passed through to transformers when loading the model when launched without accelerate. Use `sequential` when training w/ model parallelism to limit memory"
        },
    )
    world_size: int | None = None
    local_rank: int | None = Field(
        default=None,
        json_schema_extra={
            "description": "Don't mess with this, it's here for accelerate and torchrun"
        },
    )
    ddp: bool | None = None

    seed: int | None = Field(
        default=None, json_schema_extra={"description": "Seed for reproducibility"}
    )
    ddp_timeout: int | None = Field(
        default=None,
        json_schema_extra={"description": "Advanced DDP Arguments - timeout"},
    )
    ddp_bucket_cap_mb: int | None = Field(
        default=None,
        json_schema_extra={"description": "Advanced DDP Arguments - bucket cap in MB"},
    )
    ddp_broadcast_buffers: bool | None = Field(
        default=None,
        json_schema_extra={"description": "Advanced DDP Arguments - broadcast buffers"},
    )
    ddp_find_unused_parameters: bool | None = None

    eval_table_size: int | None = Field(
        default=None,
        json_schema_extra={
            "description": "Approximate number of predictions sent to wandb depending on batch size. Enabled above 0. Default is 0"
        },
    )
    eval_max_new_tokens: int | None = Field(
        default=None,
        json_schema_extra={
            "description": "Total number of tokens generated for predictions sent to wandb. Default is 128"
        },
    )
    do_causal_lm_eval: bool | None = Field(
        default=None,
        json_schema_extra={
            "description": "Whether to run causal language model evaluation for metrics in `eval_causal_lm_metrics`"
        },
    )
    eval_causal_lm_metrics: list[str] | None = Field(
        default=None,
        json_schema_extra={
            "description": "HF evaluate metrics used during evaluation. Default is ['sacrebleu', 'comet', 'ter', 'chrf', 'perplexity']"
        },
    )
    do_bench_eval: bool | None = None
    bench_dataset: str | None = None
    bench_split: str | None = None
    metric_for_best_model: str | None = None
    greater_is_better: bool | None = None

    loss_watchdog_threshold: float | None = Field(
        default=None,
        json_schema_extra={
            "description": "High loss value, indicating the learning has broken down (a good estimate is ~2 times the loss at the start of training)"
        },
    )
    loss_watchdog_patience: int | None = Field(
        default=None,
        json_schema_extra={
            "description": "Number of high-loss steps in a row before the trainer aborts (default: 3)"
        },
    )

    gc_steps: int | None = None

    bf16: Literal["auto"] | bool | None = Field(
        default="auto",
        json_schema_extra={
            "description": "Use CUDA bf16. bool or 'full' for `bf16_full_eval`, or 'auto' for automatic detection. require >=ampere"
        },
    )
    fp16: bool | None = Field(
        default=None, json_schema_extra={"description": "Use CUDA fp16"}
    )
    fp8: bool | None = None
    bfloat16: bool | None = Field(
        default=None,
        json_schema_extra={
            "description": "No AMP (automatic mixed precision) - require >=ampere"
        },
    )  # for non-AMP cases
    float16: bool | None = Field(
        default=None,
        json_schema_extra={"description": "No AMP (automatic mixed precision)"},
    )  # for non-AMP cases
    tf32: bool | None = Field(
        default=None,
        json_schema_extra={"description": "Use CUDA tf32 - require >=ampere"},
    )
    float32: bool | None = None

    gradient_checkpointing: Literal["offload", "offload_disk"] | bool | None = Field(
        default=False,
        json_schema_extra={
            "description": "Whether to use gradient checkpointing. Available options are: true, false, 'offload', 'offload_disk'. https://huggingface.co/docs/transformers/v4.18.0/en/performance#gradient-checkpointing"
        },
    )
    gradient_checkpointing_kwargs: dict[str, Any] | None = Field(
        default=None,
        json_schema_extra={
            "description": "Additional kwargs to pass to the trainer for gradient checkpointing"
        },
    )

    unfrozen_parameters: list[str] | None = None

    sequence_len: int = Field(
        default=512,
        json_schema_extra={
            "description": "The maximum length of an input to train with, this should typically be less than 2048 as most models have a token/context limit of 2048"
        },
    )
    eval_sequence_len: int | None = Field(
        default=None,
        json_schema_extra={
            "description": "The maximum length of an input for evaluation. If not specified, defaults to sequence_len"
        },
    )
    min_sample_len: int | None = None
    max_prompt_len: int = Field(
        default=512,
        json_schema_extra={"description": "maximum prompt length for RL training"},
    )
    sample_packing: bool | None = Field(
        default=None,
        json_schema_extra={
            "description": "Use efficient multi-packing with block diagonal attention and per sequence position_ids. Recommend set to 'true'"
        },
    )
    sample_packing_group_size: int | None = Field(
        default=100_000,
        json_schema_extra={
            "description": "The number of samples packed at a time. Increasing the following values helps with packing, but usually only slightly (<%1.)"
        },
    )
    sample_packing_bin_size: int | None = Field(
        default=200,
        json_schema_extra={
            "description": "The number of samples which can be packed into one sequence. Increase if using a large sequence_len with many short samples."
        },
    )
    sample_packing_sequentially: bool | None = Field(
        default=None,
        json_schema_extra={"description": "Whether to pack samples sequentially"},
    )
    sample_packing_mp_start_method: str | None = Field(
        default=None,
        json_schema_extra={
            "description": "The multiprocessing start method to use for packing. Should be 'fork', 'spawn' or 'forkserver'"
        },
    )
    eval_sample_packing: bool | None = Field(
        default=None,
        json_schema_extra={
            "description": "Set to 'false' if getting errors during eval with sample_packing on"
        },
    )
    pad_to_sequence_len: bool | None = Field(
        default=None,
        json_schema_extra={
            "description": "Pad inputs so each step uses constant sized buffers. This will reduce memory fragmentation and may prevent OOMs, by re-using memory more efficiently"
        },
    )
    curriculum_sampling: bool | None = Field(
        default=None,
        json_schema_extra={
            "description": "Whether to use sequential sampling for curriculum learning"
        },
    )
    multipack_real_batches: bool | None = None
    pretraining_sample_concatenation: bool | None = Field(
        default=None,
        json_schema_extra={
            "description": "whether to concatenate samples during pretraining",
        },
    )

    batch_flattening: Literal["auto"] | bool | None = Field(
        default=None,
        json_schema_extra={
            "description": "Use batch flattening for speedups when not using sample_packing"
        },
    )

    # for PoSE context length extension
    use_pose: bool | None = None
    pose_split_on_token_ids: list[int] | None = None
    pose_max_context_len: int | None = None
    pose_num_chunks: int | None = None

    pretrain_multipack_buffer_size: int | None = 10_000
    pretrain_multipack_attn: bool | None = Field(
        default=True,
        json_schema_extra={
            "description": "whether to prevent cross attention for packed sequences during pretraining",
        },
    )

    xformers_attention: bool | None = Field(
        default=None,
        json_schema_extra={
            "description": "Whether to use xformers attention patch https://github.com/facebookresearch/xformers"
        },
    )
    sdp_attention: bool | None = Field(
        default=None,
        json_schema_extra={
            "description": "Whether to use scaled-dot-product attention https://pytorch.org/docs/stable/generated/torch.nn.functional.scaled_dot_product_attention.html"
        },
    )
    s2_attention: bool | None = Field(
        default=None,
        json_schema_extra={
            "description": "Shifted-sparse attention (only llama) - https://arxiv.org/pdf/2309.12307.pdf"
        },
    )
    flex_attention: bool | None = None
    flex_attn_compile_kwargs: dict[str, Any] | None = None
    flash_attention: bool | None = Field(
        default=None,
        json_schema_extra={
            "description": "Whether to use flash attention patch https://github.com/Dao-AILab/flash-attention"
        },
    )
    flash_attn_cross_entropy: bool | None = Field(
        default=None,
        json_schema_extra={
            "description": "Whether to use flash-attention cross entropy implementation - advanced use only"
        },
    )
    flash_attn_rms_norm: bool | None = Field(
        default=None,
        json_schema_extra={
            "description": "Whether to use flash-attention rms norm implementation - advanced use only"
        },
    )
    flash_attn_fuse_qkv: bool | None = Field(
        default=None,
        json_schema_extra={
            "description": "Whether to fuse QKV into a single operation"
        },
    )
    flash_attn_fuse_mlp: bool | None = Field(
        default=None,
        json_schema_extra={
            "description": "Whether to fuse part of the MLP into a single operation"
        },
    )
    flash_optimum: bool | None = Field(
        default=None,
        json_schema_extra={"description": "Whether to use bettertransformers"},
    )

    eager_attention: bool | None = None

    unsloth_cross_entropy_loss: bool | None = None
    unsloth_lora_mlp: bool | None = None
    unsloth_lora_qkv: bool | None = None
    unsloth_lora_o: bool | None = None
    unsloth_rms_norm: bool | None = None
    unsloth_rope: bool | None = None

    lora_mlp_kernel: bool | None = Field(
        default=None,
        json_schema_extra={
            "description": "Apply custom LoRA autograd functions and activation function Triton kernels for speed and memory savings. See: https://docs.axolotl.ai/docs/lora_optims.html"
        },
    )
    lora_qkv_kernel: bool | None = Field(
        default=None,
        json_schema_extra={
            "description": "Apply custom LoRA autograd functions and activation function Triton kernels for speed and memory savings. See: https://docs.axolotl.ai/docs/lora_optims.html"
        },
    )
    lora_o_kernel: bool | None = Field(
        default=None,
        json_schema_extra={
            "description": "Apply custom LoRA autograd functions and activation function Triton kernels for speed and memory savings. See: https://docs.axolotl.ai/docs/lora_optims.html"
        },
    )

    chunked_cross_entropy: bool | None = Field(
        default=None,
        json_schema_extra={
            "description": "Whether to use chunked cross entropy loss for memory efficiency"
        },
    )
    chunked_cross_entropy_num_chunks: int | None = Field(
        default=None,
        json_schema_extra={
            "description": "Number of chunks to use for chunked cross entropy loss"
        },
    )

    llama4_linearized_experts: bool | None = None

    deepspeed: str | dict[str, Any] | None = Field(
        default=None,
        json_schema_extra={
            "description": "Deepspeed config path. e.g., deepspeed_configs/zero3.json"
        },
    )
    fsdp: list[str] | None = Field(
        default=None,
        json_schema_extra={"description": "FSDP configuration"},
        deprecated="Configuring FSDP using `fsdp` is deprecated. Please use `fsdp_config` instead.",
    )
    # TODO @SalmanMohammadi strongly type this as its own schema
    fsdp_config: dict[str, Any] | None = Field(
        default=None, json_schema_extra={"description": "FSDP configuration options"}
    )
    fsdp_version: int | None = Field(
        default=None,
        json_schema_extra={"description": "FSDP version"},
    )
    fsdp_final_state_dict_type: (
        Literal["FULL_STATE_DICT", "LOCAL_STATE_DICT", "SHARDED_STATE_DICT"] | None
    ) = Field(
        default=None,
        deprecated="Configuring FSDP final state dict type using `fsdp_final_state_dict_type` is deprecated. Please use `fsdp_config.final_state_dict_type` instead.",
    )

    val_set_size: float | None = Field(
        default=0.0,
        json_schema_extra={
            "description": "How much of the dataset to set aside as evaluation. 1 = 100%, 0.50 = 50%, etc. 0 for no eval."
        },
    )

    sequence_parallel_degree: int | None = Field(
        default=None,
        json_schema_extra={
            "description": "Set to a divisor of the number of GPUs available to split sequences into chunks of equal size. Use in long context training to prevent OOM when sequences cannot fit into a single GPU's VRAM. E.g., if 4 GPUs are available, set this value to 2 to split each sequence into two equal-sized subsequences, or set to 4 to split into four equal-sized subsequences. See https://docs.axolotl.ai/docs/sequence_parallelism.html for more details."
        },
    )
    heads_k_stride: int | None = Field(
        default=None,
        json_schema_extra={
            "description": "Optional; strides across the key dimension. Larger values use more memory but should make training faster. Must evenly divide the number of KV heads in your model."
        },
    )
    ring_attn_func: RingAttnFunc | None = Field(
        default=None,
        json_schema_extra={
            "description": "One of 'varlen_llama3', 'batch_ring', 'batch_zigzag', 'batch_stripe'. Defaults to 'varlen_llama3' in the sample packing case, and 'batch_ring' in the non-sample packing case."
        },
    )

    special_tokens: SpecialTokensConfig | None = Field(
        default=None,
        json_schema_extra={
            "description": "Add or change special tokens. If you add tokens here, you don't need to add them to the `tokens` list."
        },
    )
    tokens: list[str] | None = Field(
        default=None,
        json_schema_extra={"description": "Add extra tokens to the tokenizer"},
    )
    added_tokens_overrides: dict[int, str] | None = Field(
        default=None,
        json_schema_extra={
            "description": "Mapping token_id to new_token_string to override reserved added_tokens in the tokenizer. Only works for tokens that are not part of the base vocab (aka are added_tokens). Can be checked if they exist in tokenizer.json added_tokens."
        },
    )

    torch_compile: Literal["auto"] | bool | None = Field(
        default=None,
        json_schema_extra={
            "description": "Whether to use torch.compile and which backend to use. setting to `auto` will enable torch compile when torch>=2.5.1"
        },
    )
    torch_compile_backend: str | None = Field(
        default=None,
        json_schema_extra={"description": "Backend to use for torch.compile"},
    )
    torch_compile_mode: Literal["default", "reduce-overhead", "max-autotune"] | None = (
        None
    )

    max_steps: int | None = Field(
        default=None,
        json_schema_extra={
            "description": "Maximum number of iterations to train for. It precedes num_epochs which means that if both are set, num_epochs will not be guaranteed. e.g., when 1 epoch is 1000 steps => `num_epochs: 2` and `max_steps: 100` will train for 100 steps"
        },
    )
    warmup_steps: int | None = Field(
        default=None,
        json_schema_extra={
            "description": "Number of warmup steps. Cannot use with warmup_ratio"
        },
    )
    warmup_ratio: float | None = Field(
        default=None,
        json_schema_extra={"description": "Warmup ratio. Cannot use with warmup_steps"},
    )
    eval_steps: int | float | None = Field(
        default=None,
        json_schema_extra={
            "description": "Leave empty to eval at each epoch, integer for every N steps. float for fraction of total steps"
        },
    )
    evals_per_epoch: int | None = Field(
        default=None,
        json_schema_extra={
            "description": "Number of times per epoch to run evals, mutually exclusive with eval_steps"
        },
    )
    eval_strategy: str | None = Field(
        default=None,
        json_schema_extra={
            "description": "Set to `no` to skip evaluation, `epoch` at end of each epoch, leave empty to infer from `eval_steps`"
        },
    )
    save_steps: int | float | None = Field(
        default=None,
        json_schema_extra={
            "description": "Leave empty to save at each epoch, integer for every N steps. float for fraction of total steps"
        },
    )
    saves_per_epoch: int | None = Field(
        default=None,
        json_schema_extra={
            "description": "Number of times per epoch to save a checkpoint, mutually exclusive with save_steps"
        },
    )
    save_strategy: str | None = Field(
        default=None,
        json_schema_extra={
            "description": "Set to `no` to skip checkpoint saves, `epoch` at end of each epoch, `best` when better result is achieved, leave empty to infer from `save_steps`"
        },
    )
    save_total_limit: int | None = Field(
        default=None, json_schema_extra={"description": "Checkpoints saved at a time"}
    )
    logging_steps: int | None = Field(
        default=None, json_schema_extra={"description": "Logging frequency"}
    )
    early_stopping_patience: int | None = Field(
        default=None,
        json_schema_extra={
            "description": "Stop training after this many evaluation losses have increased in a row. https://huggingface.co/transformers/v4.2.2/_modules/transformers/trainer_callback.html#EarlyStoppingCallback"
        },
    )
    load_best_model_at_end: bool | None = False
    save_only_model: bool | None = Field(
        default=False,
        json_schema_extra={
            "description": "Save only the model weights, skipping the optimizer. Using this means you can't resume from checkpoints."
        },
    )
    use_tensorboard: bool | None = Field(
        default=None, json_schema_extra={"description": "Use tensorboard for logging"}
    )
    profiler_steps: int | None = Field(
        default=None,
        json_schema_extra={
            "description": "Enable the pytorch profiler to capture the first N steps of training to the output_dir. see https://pytorch.org/blog/understanding-gpu-memory-1/ for more information. Snapshots can be visualized @ https://pytorch.org/memory_viz"
        },
    )
    include_tokens_per_second: bool | None = Field(
        default=None,
        json_schema_extra={
            "description": "bool of whether to include tokens trainer per second in the training metrics. This iterates over the entire dataset once, so it takes some time."
        },
    )

    neftune_noise_alpha: float | None = Field(
        default=None,
        json_schema_extra={
            "description": "NEFT https://arxiv.org/abs/2310.05914, set this to a number (paper default is 5) to add noise to embeddings. Currently only supported on Llama and Mistral"
        },
    )

    orpo_alpha: float | None = Field(
        default=None,
        json_schema_extra={
            "description": "Parameter controlling the relative ratio loss weight in the ORPO loss. Passed to `beta` in `ORPOConfig` due to trl mapping."
        },
    )
    rpo_alpha: float | None = Field(
        default=None,
        json_schema_extra={
            "description": "Weighting of NLL term in loss from RPO paper"
        },
    )
    simpo_gamma: float | None = Field(
        default=None,
        json_schema_extra={"description": "Target reward margin for the SimPO loss"},
    )
    cpo_alpha: float | None = Field(
        default=None, json_schema_extra={"description": "Weight of the BC regularizer"}
    )

    kto_desirable_weight: float | None = Field(
        default=None,
        json_schema_extra={"description": "Factor for desirable loss term in KTO loss"},
    )
    kto_undesirable_weight: float | None = Field(
        default=None,
        json_schema_extra={
            "description": "Factor for undesirable loss term in KTO loss"
        },
    )
    rl_beta: float | None = Field(
        default=None,
        json_schema_extra={"description": "The beta parameter for the RL training"},
    )

    max_memory: dict[int | Literal["cpu", "disk"], int | str] | None = Field(
        default=None,
        json_schema_extra={
            "description": "Defines the max memory usage per gpu on the system. Passed through to transformers when loading the model."
        },
    )
    gpu_memory_limit: int | str | None = Field(
        default=None,
        json_schema_extra={
            "description": "Limit the memory for all available GPUs to this amount (if an integer, expressed in gigabytes); default: unset"
        },
    )
    low_cpu_mem_usage: bool | None = Field(
        default=None,
        json_schema_extra={"description": "Whether to use low_cpu_mem_usage"},
    )

    chat_template: (
        ChatTemplate
        | Annotated[str, StringConstraints(pattern="^tokenizer_default_fallback_")]
    ) | None = Field(
        default=None,
        json_schema_extra={
            "description": "The name of the chat template to use for training, following values are supported: tokenizer_default: Uses the chat template that is available in the tokenizer_config.json. If the chat template is not available in the tokenizer, it will raise an error. This is the default value. alpaca/inst/chatml/gemma/cohere/llama3/phi_3/deepseek_v2/jamba: These chat templates are available in the axolotl codebase at src/axolotl/utils/chat_templates.py. tokenizer_default_fallback_*: where * is the name of the chat template to fallback to. E.g. tokenizer_default_fallback_chatml. This is useful when the chat template is not available in the tokenizer. jinja: Uses a custom jinja template for the chat template. The custom jinja template should be provided in the chat_template_jinja field. The selected chat template will be saved to the tokenizer_config.json for easier inferencing"
        },
    )
    chat_template_jinja: str | None = Field(
        default=None,
        json_schema_extra={
            "description": "Custom jinja template or path to jinja file for chat template. This will be only used if chat_template is set to `jinja` or `null` (in which case chat_template is automatically set to `jinja`). Default is null."
        },
    )
    chat_template_kwargs: dict[str, Any] | None = Field(
        default=None,
        json_schema_extra={
            "description": "Additional kwargs to pass to the chat template. This is useful for customizing the chat template. For example, you can pass `thinking=False` to add a generation prompt to the chat template."
        },
    )
    eot_tokens: list[str] | None = Field(
        default=None,
        json_schema_extra={
            "description": "Custom EOT (End-of-Turn) tokens to mask/unmask during training. These tokens mark the boundaries between conversation turns. For example: ['/INST', '</s>', '[/SYSTEM_PROMPT]']. If not specified, defaults to just the model's eos_token. This is useful for templates that use multiple delimiter tokens."
        },
    )
    default_system_message: str | None = Field(
        default=None,
        json_schema_extra={
            "description": "Changes the default system message. Currently only supports chatml."
        },
    )

    fix_untrained_tokens: int | list[int] | None = None

    # INTERNALS - document for now, generally not set externally
    is_preprocess: bool | None = None
    preprocess_iterable: bool | None = None

    total_num_tokens: int | None = Field(
        default=None,
        json_schema_extra={"description": "Total number of tokens - internal use"},
    )
    total_supervised_tokens: int | None = None
    sample_packing_eff_est: float | None = Field(
        default=None,
        json_schema_extra={
            "description": "You can set these packing optimizations AFTER starting a training at least once. The trainer will provide recommended values for these values."
        },
    )
    axolotl_config_path: str | None = None

    is_falcon_derived_model: bool | None = Field(
        default=None,
        json_schema_extra={
            "description": "Internal use only - Used to identify which the model is based on"
        },
    )
    is_llama_derived_model: bool | None = Field(
        default=None,
        json_schema_extra={
            "description": "Internal use only - Used to identify which the model is based on"
        },
    )
    is_mistral_derived_model: bool | None = Field(
        default=None,
        json_schema_extra={
            "description": "Internal use only - Used to identify which the model is based on. Please note that if you set this to true, `padding_side` will be set to 'left' by default"
        },
    )
    is_qwen_derived_model: bool | None = Field(
        default=None,
        json_schema_extra={
            "description": "Internal use only - Used to identify which the model is based on"
        },
    )

    plugins: list[str] | None = Field(
        default=None,
        json_schema_extra={
            "description": "Add plugins to extend the pipeline. See `src/axolotl/integrations` for the available plugins or doc below for more details. https://docs.axolotl.ai/docs/custom_integrations.html"
        },
    )

    @field_serializer("datasets")
    def datasets_serializer(
        self, ds_configs: list[DatasetConfig] | None
    ) -> list[dict[str, Any]] | None:
        if ds_configs:
            return [ds_config.model_dump(exclude_none=True) for ds_config in ds_configs]
        return None


class AxolotlConfigWCapabilities(AxolotlInputConfig):
    """wrapper to valdiate GPU capabilities with the configured options"""

    capabilities: GPUCapabilities
    env_capabilities: EnvCapabilities

    @model_validator(mode="after")
    def check_bf16(self):
        if self.capabilities.bf16:
            if not self.bf16 and not self.bfloat16:
                LOG.info(
                    "bf16 support detected, but not enabled for this configuration."
                )
        else:
            if (
                not self.merge_lora
                and not self.is_preprocess
                and (self.bf16 is True or self.bfloat16 is True)
            ):
                raise ValueError(
                    "bf16 requested, but AMP is not supported on this GPU. Requires Ampere series or above."
                )
        return self

    @model_validator(mode="before")
    @classmethod
    def check_sample_packing_w_sdpa_bf16(cls, data):
        is_sm_90: bool = (
            data["capabilities"]
            and data["capabilities"].get("compute_capability") == "sm_90"
        )
        if (
            data.get("sample_packing")
            and data.get("sdp_attention")
            and (data.get("bfloat16") or data.get("bf16"))
            and not is_sm_90
        ):
            # https://github.com/pytorch/pytorch/blob/1b03423526536b5f3d35bdfa95ccc6197556cf9b/test/test_transformers.py#L2440-L2450
            LOG.warning(
                "sample_packing & torch sdpa with bf16 is unsupported may results in 0.0 loss. "
                "This may work on H100s."
            )

        return data

    # pylint: disable=duplicate-code
    @model_validator(mode="before")
    @classmethod
    def check_multigpu_unsloth(cls, data):
        if (
            data.get("unsloth_lora_mlp")
            or data.get("unsloth_lora_qkv")
            or data.get("unsloth_lora_o")
        ):
            capabilities = data.get("capabilities")
            if capabilities and capabilities.get("n_gpu", 0) > 1:
                raise ValueError(
                    "unsloth_lora_mlp, unsloth_lora_qkv, and unsloth_lora_o are not compatible with multi-GPU training."
                )
        return data

    # pylint: disable=duplicate-code
    @model_validator(mode="before")
    @classmethod
    def check_multigpu_lora_kernels(cls, data):
        if (
            data.get("lora_mlp_kernel")
            or data.get("lora_qkv_kernel")
            or data.get("lora_o_kernel")
        ):
            capabilities = data.get("capabilities")
            is_fsdp = data.get("fsdp_config") is not None
            is_fsdp2 = is_fsdp and str(data.get("fsdp_version")) == "2"

            if capabilities and capabilities.get("n_gpu", 0) > 1 and not is_fsdp2:
                if is_fsdp:
                    raise ValueError(
                        "lora_mlp_kernel, lora_qkv_kernel, and lora_o_kernel are not compatible with FSDP1."
                    )
        return data

    @model_validator(mode="before")
    @classmethod
    def check_auto_enable_lora_kernels(cls, data):
        # Only proceed if using LoRA or QLoRA adapter
        if data.get("rl"):
            # RL trainers not tested so don't enable kernels by default
            return data
        if data.get("adapter") in ["lora", "qlora"]:
            # Skip if already set, using unsloth optimizations, or using 8-bit
            unsloth_fields = ["unsloth_lora_mlp", "unsloth_lora_qkv", "unsloth_lora_o"]
            kernel_fields = ["lora_mlp_kernel", "lora_qkv_kernel", "lora_o_kernel"]
            if (
                any(data.get(k) is not None for k in kernel_fields)
                or any(data.get(k) for k in unsloth_fields)
                or data.get("adapter") == "lora"
                and data.get("load_in_8bit")
            ):
                return data

            # Skip if dropout is not 0, as auto enabling it would just disable it during runtime patch checks
            if data.get("lora_dropout") != 0:
                return data

            # Check multi-GPU compatibility
            capabilities = data.get("capabilities")
            is_multi_gpu = capabilities and capabilities.get("n_gpu", 0) > 1
            is_fsdp = data.get("fsdp_config") is not None
            is_fsdp2 = is_fsdp and str(data.get("fsdp_version")) == "2"

            if (
                not is_multi_gpu
                or (is_multi_gpu and not is_fsdp)
                or (is_multi_gpu and is_fsdp2)
            ):
                # Auto-enable kernels if not explicitly set by user
                if data.get("lora_mlp_kernel") is None:
                    data["lora_mlp_kernel"] = True

                if data.get("lora_qkv_kernel") is None:
                    data["lora_qkv_kernel"] = True

                if data.get("lora_o_kernel") is None:
                    data["lora_o_kernel"] = True

                LOG.warning(
                    "Auto-enabling LoRA kernel optimizations for faster training. "
                    + "Please explicitly set `lora_*_kernel` config values to `false` to disable. "
                    + "See https://docs.axolotl.ai/docs/lora_optims.html for more info."
                )

        return data

    @model_validator(mode="before")
    @classmethod
    def check_adopt_torch_version(cls, data):
        if (data.get("optimizer") is not None) and ("adopt" in data.get("optimizer")):
            env_capabilities = data.get("env_capabilities", {})
            torch_version = env_capabilities.get("torch_version")

            if torch_version is None:
                import torch

                torch_version = str(torch.__version__).split("+", maxsplit=1)[0]

            if version.parse(torch_version) < version.parse("2.5.1"):
                raise ValueError(
                    "ADOPT optimizer is incompatible with torch version < 2.5.1"
                )
        return data

    @model_validator(mode="before")
    @classmethod
    def check_flex_torch_version(cls, data):
        if (data.get("flex_attention") is not None) and (data.get("flex_attention")):
            env_capabilities = data.get("env_capabilities", {})
            torch_version = env_capabilities.get("torch_version")

            if torch_version is None:
                import torch

                torch_version = str(torch.__version__).split("+", maxsplit=1)[0]

            if version.parse(torch_version) < version.parse("2.6.0"):
                raise ValueError(
                    "Flex attention is not supported on torch version < 2.6.0"
                )
        return data

    @model_validator(mode="before")
    @classmethod
    def check_torch_compile_auto(cls, data):
        if data.get("torch_compile") == "auto":
            env_capabilities = data.get("env_capabilities", {})
            if env_capabilities.get("torch_version"):
                if version.parse(
                    env_capabilities.get("torch_version")
                ) >= version.parse("2.5.1"):
                    LOG.info(
                        "torch.compile is available, setting torch_compile to True"
                    )
                    data["torch_compile"] = True
                else:
                    data["torch_compile"] = False
            else:
                data["torch_compile"] = False
        return data

    @model_validator(mode="before")
    @classmethod
    def check_beta_and_trl_beta_match(cls, data):
        if data.get("beta") and data.get("trl", {}).get("beta"):
            if data["beta"] != data["trl"]["beta"]:
                raise ValueError("beta and trl.beta must match or one must be removed")
        return data

    @model_validator(mode="after")
    def check_min_torch_version(self):
        if self.env_capabilities and self.env_capabilities.torch_version:
            torch_version = self.env_capabilities.torch_version
            if version.parse(torch_version) < version.parse("2.5.1"):
                LOG.warning(
                    f"torch=={torch_version} may not be supported in future versions. Please consider upgrading to torch>=2.5.1."
                )

        return self

    @model_validator(mode="before")
    @classmethod
    def check_qat_config(cls, data):
        qat_cfg = data.get("qat", {})
        if not qat_cfg:
            return data

        if data.get("peft"):
            raise ValueError("QAT and PEFT cannot be used together.")

        if data.get("load_in_8bit"):
            raise ValueError("QAT and load_in_8bit cannot be used together.")

        if data.get("load_in_4bit"):
            raise ValueError("QAT and load_in_4bit cannot be used together.")

        env_capabilities = data.get("env_capabilities", {})
        torch_version = env_capabilities.get("torch_version")

        if torch_version is None:
            import torch

            torch_version = str(torch.__version__).split("+", maxsplit=1)[0]

        if data.get("fsdp_config") and str(data.get("fsdp_version")) == "2":
            if version.parse(torch_version) < version.parse("2.7.0"):
                raise ValueError(
                    "FSDP2 and QAT are not supported on torch version < 2.7.0"
                )

        if version.parse(torch_version) < version.parse("2.6.0"):
            raise ValueError("QAT is not supported on torch version < 2.6.0")

        return data

    @model_validator(mode="before")
    @classmethod
<<<<<<< HEAD
    def check_fsdp_version(cls, data):
        fsdp_config = data.get("fsdp_config", {})
        if fsdp_config and str(data.get("fsdp_version")) != "2":
            LOG.info(
                "FSDP1 will be deprecated in an upcoming release of axolotl."
                "We recommend that you use FSDP version 2 for better performance and compatibility. "
                "Please see this link for more details: https://docs.axolotl.ai/docs/multi-gpu.html#sec-fsdp "
                "For more details on migrating your config. "
            )
        return data

    @model_validator(mode="before")
    @classmethod
    def check_fsdp2_base_model_quant_ram_efficient_loading(cls, data):
        fsdp_config = data.get("fsdp_config")
        if fsdp_config and data.get("fsdp_version") == 2:
            if fsdp_config.get("fsdp_cpu_ram_efficient_loading") and (
                data.get("load_in_8bit") or data.get("load_in_4bit")
            ):
                raise ValueError(
                    "FSDP2 does not support load_in_8bit or load_in_4bit with cpu_ram_efficient_loading. Please use DeepSpeed or set `fsdp_version` to 1."
                )
        return data

    @model_validator(mode="before")
    @classmethod
    def check_fsdp2_base_model_quant_dpo(cls, data):
        if data.get("fsdp_version") == 2 and data.get("rl") in [
            RLType.DPO,
            RLType.KTO,
            RLType.ORPO,
        ]:
            if data.get("load_in_8bit") or data.get("load_in_4bit"):
                raise ValueError(
                    "FSDP2 does not support load_in_8bit or load_in_4bit with DPO. Please use DeepSpeed or set `fsdp_version` to 1."
                )

        return data

    @model_validator(mode="before")
    @classmethod
    def check_fsdp_version_in_fsdp_config(cls, data):
        if fsdp_config := data.get("fsdp_config"):
            if fsdp_config.get("fsdp_version"):
                LOG.warning(
                    "Configuring `fsdp_version` in `fsdp_config` is deprecated. "
                    "Please configure `fsdp_version` as a top-level field."
                )
        return data

    @classmethod
    def check_fsdp_config_kwargs_prefix(cls, data):
        if fsdp_config := data.get("fsdp_config"):
            for key, _ in fsdp_config.items():
                if key.startswith("fsdp_"):
                    LOG.warning_once(
                        "Configuring FSDP fields with the `fsdp_` prefix is deprecated. "
                        "Please omit the `fsdp_` prefix from the any fields in `fsdp_config`."
                    )
        return data

    @model_validator(mode="before")
    @classmethod
    def check_fsdp2_lora_torch_2_7(cls, data):

        if (
            data.get("fsdp_version") == 2
            and data.get("fsdp_config")
            and data.get("adapter") == "lora"
        ):

            env_capabilities = data.get("env_capabilities", {})
            torch_version = env_capabilities.get("torch_version")

            if torch_version is None:
                import torch

                torch_version = str(torch.__version__).split("+", maxsplit=1)[0]

            if version.parse(torch_version) < version.parse("2.7.0"):
                raise ValueError(
                    "FSDP2 does not support LoRA with torch version < 2.7.0"
                )
=======
    def default_dataloader_opts(cls, data):
        if (
            data.get("dataloader_num_workers") is None
            and data.get("dataloader_pin_memory") is None
            and data.get("dataloader_prefetch_factor") is None
        ):
            data["dataloader_num_workers"] = data.get("capabilities").get("n_gpu", 1)
            data["dataloader_pin_memory"] = True
            data["dataloader_prefetch_factor"] = 256

>>>>>>> faff0cff
        return data<|MERGE_RESOLUTION|>--- conflicted
+++ resolved
@@ -203,7 +203,9 @@
         },
     )
     dataset_processes: int | None = Field(
-        default=min(int(os.environ.get("AXOLOTL_DATASET_PROCESSES", 32)), os.cpu_count()),  # type: ignore[type-var]
+        default=min(
+            int(os.environ.get("AXOLOTL_DATASET_PROCESSES", 32)), os.cpu_count()
+        ),  # type: ignore[type-var]
         json_schema_extra={
             "description": "The maximum number of processes to use while preprocessing your input dataset. This defaults to `os.cpu_count()` if not set."
         },
@@ -1118,7 +1120,6 @@
 
     @model_validator(mode="before")
     @classmethod
-<<<<<<< HEAD
     def check_fsdp_version(cls, data):
         fsdp_config = data.get("fsdp_config", {})
         if fsdp_config and str(data.get("fsdp_version")) != "2":
@@ -1169,6 +1170,7 @@
                 )
         return data
 
+    @model_validator(mode="before")
     @classmethod
     def check_fsdp_config_kwargs_prefix(cls, data):
         if fsdp_config := data.get("fsdp_config"):
@@ -1202,7 +1204,11 @@
                 raise ValueError(
                     "FSDP2 does not support LoRA with torch version < 2.7.0"
                 )
-=======
+
+        return data
+
+    @model_validator(mode="before")
+    @classmethod
     def default_dataloader_opts(cls, data):
         if (
             data.get("dataloader_num_workers") is None
@@ -1213,5 +1219,4 @@
             data["dataloader_pin_memory"] = True
             data["dataloader_prefetch_factor"] = 256
 
->>>>>>> faff0cff
         return data