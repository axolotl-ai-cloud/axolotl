--- conflicted
+++ resolved
@@ -1059,11 +1059,7 @@
 
 
 class AxolotlConfigWCapabilities(AxolotlInputConfig):
-<<<<<<< HEAD
-    """Wrapper to validate GPU capabilities with the config options"""
-=======
-    """wrapper to valdiate GPU capabilities with the configured options"""
->>>>>>> 8c7f63cf
+    """Wrapper to valdiate GPU capabilities with the configured options"""
 
     capabilities: GPUCapabilities
     env_capabilities: EnvCapabilities
