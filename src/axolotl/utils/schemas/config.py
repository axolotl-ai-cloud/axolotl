--- conflicted
+++ resolved
@@ -1111,7 +1111,6 @@
 
         return data
 
-<<<<<<< HEAD
     @model_validator(mode="before")
     @classmethod
     def check_sageattn_wo_sample_packing(cls, data):
@@ -1138,9 +1137,6 @@
             )
         return data
 
-    # pylint: disable=duplicate-code
-=======
->>>>>>> b54f9c94
     @model_validator(mode="before")
     @classmethod
     def check_multigpu_unsloth(cls, data):
