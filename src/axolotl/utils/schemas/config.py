"""Module with Pydantic models for configuration."""

# pylint: disable=too-many-lines

import logging
import os
from typing import Annotated, Any, Literal

from annotated_types import MinLen
from packaging import version
from pydantic import (
    BaseModel,
    Field,
    StringConstraints,
    field_serializer,
    field_validator,
    model_validator,
)
from transformers.utils.import_utils import is_torch_npu_available

from axolotl.utils.schemas.datasets import (
    DatasetConfig,
    DPODataset,
    KTODataset,
    PretrainingDataset,
    SFTDataset,
    StepwiseSupervisedDataset,
)
from axolotl.utils.schemas.deprecated import DeprecatedParameters, RemappedParameters
from axolotl.utils.schemas.enums import ChatTemplate, RingAttnFunc, RLType
from axolotl.utils.schemas.integrations import (
    CometConfig,
    GradioConfig,
    LISAConfig,
    MLFlowConfig,
    RayConfig,
    WandbConfig,
)
from axolotl.utils.schemas.internal import EnvCapabilities, GPUCapabilities
from axolotl.utils.schemas.model import (
    ModelInputConfig,
    ModelOutputConfig,
    SpecialTokensConfig,
)
from axolotl.utils.schemas.multimodal import MultiModalConfig
from axolotl.utils.schemas.peft import LoraConfig, ReLoRAConfig
from axolotl.utils.schemas.quantization import PTQConfig, QATConfig
from axolotl.utils.schemas.training import HyperparametersConfig
from axolotl.utils.schemas.trl import TRLConfig
from axolotl.utils.schemas.vllm import VllmConfig

LOG = logging.getLogger(__name__)

SUPPORTED_METRICS = {"sacrebleu", "comet", "ter", "chrf", "perplexity"}


# pylint: disable=too-many-public-methods,too-many-ancestors
class AxolotlInputConfig(
    ModelInputConfig,
    ModelOutputConfig,
    LoraConfig,
    ReLoRAConfig,
    HyperparametersConfig,
    WandbConfig,
    MLFlowConfig,
    CometConfig,
    LISAConfig,
    GradioConfig,
    RayConfig,
    MultiModalConfig,
    RemappedParameters,
    DeprecatedParameters,
    BaseModel,
):
    """Wrapper of all config options"""

    model_config = {"populate_by_name": True}

    strict: bool | None = Field(default=False)
    resume_from_checkpoint: str | None = None
    auto_resume_from_checkpoints: bool | None = None
    resize_token_embeddings_to_32x: bool | None = None
    mean_resizing_embeddings: bool | None = False
    # optionally shrink the embeddings when the tokenizer vocab size is smaller
    shrink_embeddings: bool | None = None
    embeddings_skip_upcast: bool | None = None

    rl: RLType | None = None
    trl: TRLConfig | None = Field(
        default_factory=lambda: TRLConfig(),  # pylint: disable=unnecessary-lambda
    )
    vllm: VllmConfig | None = Field(
        default_factory=lambda: VllmConfig(),  # pylint: disable=unnecessary-lambda
    )
    qat: QATConfig | None = None
    quantization: PTQConfig | None = None
    reward_model: bool | None = None
    process_reward_model: bool | None = None
    num_labels: int | None = None
    # Whether to use weighting in DPO trainer.
    # If `None`, default is `False` in the trainer.
    dpo_use_weighting: bool | None = None
    dpo_use_logits_to_keep: bool | None = None

    datasets: (
        Annotated[
            list[SFTDataset | DPODataset | KTODataset | StepwiseSupervisedDataset],
            MinLen(1),
        ]
        | None
    ) = None

    test_datasets: (
        Annotated[
            list[SFTDataset | DPODataset | KTODataset | StepwiseSupervisedDataset],
            MinLen(1),
        ]
        | None
    ) = None
    shuffle_merged_datasets: bool | None = True
    dataset_prepared_path: str | None = None
    dataset_shard_num: int | None = None
    dataset_shard_idx: int | None = None
    skip_prepare_dataset: bool | None = False

    pretraining_dataset: (
        Annotated[list[PretrainingDataset | SFTDataset], MinLen(1)] | None
    ) = Field(
        default=None,
        json_schema_extra={"description": "streaming dataset to use for pretraining"},
    )
    dataset_processes: int | None = Field(default=min(32, os.cpu_count() or 1))
    dataset_exact_deduplication: bool | None = None
    dataset_keep_in_memory: bool | None = None
    dataloader_pin_memory: bool | None = None
    dataloader_num_workers: int | None = None
    dataloader_prefetch_factor: int | None = None
    dataloader_drop_last: bool | None = None

    accelerator_config: dict[str, Any] | None = None

    remove_unused_columns: bool | None = None

    push_dataset_to_hub: str | None = None
    hf_use_auth_token: bool | None = None

    device: Any | None = None
    device_map: Any | None = None
    world_size: int | None = None
    local_rank: int | None = None
    ddp: bool | None = None

    seed: int | None = None
    ddp_timeout: int | None = None
    ddp_bucket_cap_mb: int | None = None
    ddp_broadcast_buffers: bool | None = None
    ddp_find_unused_parameters: bool | None = None

    eval_table_size: int | None = None
    eval_max_new_tokens: int | None = None
    do_causal_lm_eval: bool | None = None
    eval_causal_lm_metrics: list[str] | None = None
    do_bench_eval: bool | None = None
    bench_dataset: str | None = None
    bench_split: str | None = None
    metric_for_best_model: str | None = None
    greater_is_better: bool | None = None

    loss_watchdog_threshold: float | None = None
    loss_watchdog_patience: int | None = None

    gc_steps: int | None = None

    bf16: Literal["auto"] | bool | None = "auto"
    fp16: bool | None = None
    fp8: bool | None = None
    bfloat16: bool | None = None  # for non-AMP cases
    float16: bool | None = None  # for non-AMP cases
    tf32: bool | None = None
    float32: bool | None = None

<<<<<<< HEAD
    gradient_checkpointing: Literal["unsloth", "offload"] | bool | None = Field(
=======
    # torch_dtype: torch.dtype | None

    gradient_checkpointing: Literal["offload", "offload_disk"] | bool | None = Field(
>>>>>>> 5eb01f3d
        default=False
    )
    gradient_checkpointing_kwargs: dict[str, Any] | None = None

    unfrozen_parameters: list[str] | None = None

    sequence_len: int = Field(default=512)
    min_sample_len: int | None = None
    max_prompt_len: int = Field(
        default=512,
        json_schema_extra={"description": "maximum prompt length for RL training"},
    )
    sample_packing: bool | None = None
    sample_packing_group_size: int | None = 100_000
    sample_packing_bin_size: int | None = 200
    sample_packing_sequentially: bool | None = None
    eval_sample_packing: bool | None = None
    pad_to_sequence_len: bool | None = None
    curriculum_sampling: bool | None = None
    multipack_real_batches: bool | None = None
    pretraining_sample_concatenation: bool | None = Field(
        default=None,
        json_schema_extra={
            "description": "whether to soft pack/concatenate samples during pretraining",
        },
    )

    batch_flattening: Literal["auto"] | bool | None = None

    # for PoSE context length extension
    use_pose: bool | None = None
    pose_split_on_token_ids: list[int] | None = None
    pose_max_context_len: int | None = None
    pose_num_chunks: int | None = None

    pretrain_multipack_buffer_size: int | None = 10_000
    pretrain_multipack_attn: bool | None = Field(
        default=True,
        json_schema_extra={
            "description": "whether to prevent cross attention for packed sequences during pretraining",
        },
    )

    xformers_attention: bool | None = None
    sdp_attention: bool | None = None
    s2_attention: bool | None = None
    flex_attention: bool | None = None
    flex_attn_compile_kwargs: dict[str, Any] | None = None
    flash_attention: bool | None = None
    flash_attn_cross_entropy: bool | None = None
    flash_attn_rms_norm: bool | None = None
    flash_attn_fuse_qkv: bool | None = None
    flash_attn_fuse_mlp: bool | None = None
    flash_optimum: bool | None = None

    eager_attention: bool | None = None

    unsloth_cross_entropy_loss: bool | None = None
    unsloth_lora_mlp: bool | None = None
    unsloth_lora_qkv: bool | None = None
    unsloth_lora_o: bool | None = None
    unsloth_rms_norm: bool | None = None
    unsloth_rope: bool | None = None

    lora_mlp_kernel: bool | None = None
    lora_qkv_kernel: bool | None = None
    lora_o_kernel: bool | None = None

    llama4_linearized_experts: bool | None = None

    deepspeed: str | dict[str, Any] | None = None
    fsdp: list[str] | None = None
    fsdp_config: dict[str, Any] | None = None
    fsdp_final_state_dict_type: (
        Literal["FULL_STATE_DICT", "LOCAL_STATE_DICT", "SHARDED_STATE_DICT"] | None
    ) = None

    val_set_size: float | None = Field(default=0.0)

    sequence_parallel_degree: int | None = None
    heads_k_stride: int | None = None
    ring_attn_func: RingAttnFunc | None = None

    special_tokens: SpecialTokensConfig | None = None
    tokens: list[str] | None = None
    added_tokens_overrides: dict[int, str] | None = None

    torch_compile: Literal["auto"] | bool | None = None
    torch_compile_backend: str | None = None
    torch_compile_mode: Literal["default", "reduce-overhead", "max-autotune"] | None = (
        None
    )

    max_steps: int | None = None
    warmup_steps: int | None = None
    warmup_ratio: float | None = None
    eval_steps: int | float | None = None
    evals_per_epoch: int | None = None
    eval_strategy: str | None = None
    save_steps: int | float | None = None
    saves_per_epoch: int | None = None
    save_strategy: str | None = None
    save_total_limit: int | None = None
    logging_steps: int | None = None
    early_stopping_patience: int | None = None
    load_best_model_at_end: bool | None = False
    save_only_model: bool | None = False
    use_tensorboard: bool | None = None
    profiler_steps: int | None = None
    include_tokens_per_second: bool | None = None

    neftune_noise_alpha: float | None = None

    orpo_alpha: float | None = None
    rpo_alpha: float | None = None
    simpo_gamma: float | None = None
    cpo_alpha: float | None = None

    kto_desirable_weight: float | None = None
    kto_undesirable_weight: float | None = None
    rl_beta: float | None = None

    max_memory: dict[int | Literal["cpu", "disk"], int | str] | None = None
    gpu_memory_limit: int | str | None = None
    low_cpu_mem_usage: bool | None = None

    chat_template: (
        ChatTemplate
        | Annotated[str, StringConstraints(pattern="^tokenizer_default_fallback_")]
    ) | None = None
    chat_template_jinja: str | None = None
    eot_tokens: list[str] | None = None
    default_system_message: str | None = None

    fix_untrained_tokens: int | list[int] | None = None

    # INTERNALS - document for now, generally not set externally
    is_preprocess: bool | None = None
    preprocess_iterable: bool | None = None

    total_num_tokens: int | None = None
    total_supervised_tokens: int | None = None
    sample_packing_eff_est: float | None = None
    axolotl_config_path: str | None = None

    is_falcon_derived_model: bool | None = Field(default=None)
    is_llama_derived_model: bool | None = Field(default=None)
    is_mistral_derived_model: bool | None = Field(default=None)
    is_qwen_derived_model: bool | None = Field(default=None)

    plugins: list[str] | None = Field(default=None)

    @field_validator("datasets", mode="before")
    @classmethod
    def deprecate_sharegpt_datasets(cls, datasets):
        for _, ds_cfg in enumerate(datasets):
            # Handle both dict and pydantic model cases
            ds_type = (
                ds_cfg.get("type")
                if isinstance(ds_cfg, dict)
                else getattr(ds_cfg, "type", None)
            )
            if not ds_type:
                continue

            # skip if it's a dict (for custom user instruction prompt)
            if isinstance(ds_type, dict):
                continue

            if isinstance(ds_type, str) and ds_type.startswith("sharegpt"):
                raise ValueError(
                    "`type: sharegpt.*` is deprecated. Please use `type: chat_template` instead."
                )

        return datasets

    @field_serializer("datasets")
    def datasets_serializer(
        self, ds_configs: list[DatasetConfig] | None
    ) -> list[dict[str, Any]] | None:
        if ds_configs:
            return [ds_config.model_dump(exclude_none=True) for ds_config in ds_configs]
        return None

    @model_validator(mode="before")
    @classmethod
    def check_attention_fields(cls, data):
        fields = (
            "xformers_attention",
            "sdp_attention",
            "s2_attention",
            "flash_attention",
            "flex_attention",
        )
        non_empty_count = sum(1 for field in fields if data.get(field))

        if non_empty_count > 1:
            raise ValueError(f"Only one of {', '.join(fields)} must be set")
        return data

    @model_validator(mode="before")
    @classmethod
    def check_batch_size_fields(cls, data):
        fields = ("micro_batch_size", "gradient_accumulation_steps", "batch_size")
        non_empty_count = sum(1 for field in fields if data.get(field))

        if non_empty_count < 2:
            raise ValueError(f"At least two of {', '.join(fields)} must be set")
        return data

    @model_validator(mode="before")
    @classmethod
    def check_pretraining_w_max_steps(cls, data):
        if data.get("pretraining_dataset") and not data.get("max_steps"):
            raise ValueError(
                "max_steps must be set when using iterable pretraining_dataset, Trainer can't infer length and schedule optimizer/learning rate without it!"
            )
        return data

    @model_validator(mode="before")
    @classmethod
    def check_pretraining_w_group_by_length(cls, data):
        if data.get("pretraining_dataset") and data.get("group_by_length"):
            LOG.warning(
                "You probably want to disable group_by_length as it will force a streamed dataset to download completely."
            )
        return data

    @model_validator(mode="before")
    @classmethod
    def check_pretraining_split_batches_accelerate(cls, data):
        # alternatively set ACCELERATE_SPLIT_BATCHES=False
        if data.get("pretraining_dataset"):
            accelerator_config = data.get("accelerator_config", {})
            if not accelerator_config:
                data["accelerator_config"] = {
                    "split_batches": False,
                    "dispatch_batches": False,
                }
            else:
                if accelerator_config.get("split_batches") is None:
                    data["accelerator_config"]["split_batches"] = False
                if accelerator_config.get("dispatch_batches") is None:
                    data["accelerator_config"]["dispatch_batches"] = False
        return data

    @model_validator(mode="before")
    @classmethod
    def check_gptq_w_revision(cls, data):
        if data.get("gptq") and data.get("revision_of_model"):
            raise ValueError(
                "revision_of_model is not supported for GPTQ models. "
                + "Please download the model from HuggingFace Hub manually for correct branch, "
                + "point to its path, and remove revision_of_model from the config."
            )
        return data

    @model_validator(mode="before")
    @classmethod
    # pylint: disable=duplicate-code
    def check_chat_template_config(cls, data):
        # if chat_template is set to jinja, chat_template_jinja is required
        if data.get("chat_template") == ChatTemplate.jinja and not data.get(
            "chat_template_jinja"
        ):
            raise ValueError(
                "chat_template_jinja is required when chat_template is set to jinja"
            )

        # If chat_template_jinja is set, set chat_template to jinja
        if data.get("chat_template_jinja") and not data.get("chat_template"):
            data["chat_template"] = ChatTemplate.jinja

        return data

    @model_validator(mode="before")
    @classmethod
    def check_sample_packing_wo_flash(cls, data):
        if (
            data.get("sample_packing")
            and not data.get("flash_attention")
            and not data.get("sdp_attention")
            and not data.get("flex_attention")
            and not data.get("xformers_attention")
        ):
            LOG.warning(
                "sample_packing without flash, sdp, xformers or flex attention does not handle cross sample decontamination."
            )

        return data

    @model_validator(mode="before")
    @classmethod
    def check_sample_packing_with_s2attn(cls, data):
        if data.get("sample_packing") and data.get("s2_attention"):
            raise ValueError(
                "Received `sample_packing=true` and `s2_attention=true`; however, \
                shifted-sparse attention does not currently support sample packing."
            )
        return data

    @model_validator(mode="before")
    @classmethod
    def check_batch_flattening_fa(cls, data):
        if data.get("batch_flattening"):
            batch_flattening_auto = data.get("batch_flattening") == "auto"
            if not data.get("flash_attention") and not batch_flattening_auto:
                raise ValueError("batch_flattening requires flash attention")
            if data.get("sample_packing") and not batch_flattening_auto:
                raise ValueError("batch_flattening not compatible with sample_packing")
            if data.get("micro_batch_size") == 1 and not batch_flattening_auto:
                LOG.warning("batch_flattening has no effect with micro_batch_size == 1")

            if (
                batch_flattening_auto
                and data.get("flash_attention")
                and not data.get("sample_packing")
                and data.get("micro_batch_size") > 1
            ):
                data["batch_flattening"] = True
            elif batch_flattening_auto:
                data["batch_flattening"] = False

        return data

    @model_validator(mode="before")
    @classmethod
    def check_sample_packing_w_rl(cls, data):
        if data.get("sample_packing") and data.get("rl"):
            raise ValueError("`sample_packing: true` does not work with RLHF training")
        return data

    @model_validator(mode="before")
    @classmethod
    def hint_sample_packing_padding(cls, data):
        if data.get("sample_packing"):
            pad_to_sequence_len = data.get("pad_to_sequence_len")
            if pad_to_sequence_len is False:
                LOG.warning(
                    "`pad_to_sequence_len: true` is recommended when using sample_packing"
                )
            elif pad_to_sequence_len is None:
                LOG.info(
                    "Setting `pad_to_sequence_len: true` to prevent memory leaks when sample_packing"
                )
                data["pad_to_sequence_len"] = True
        return data

    @model_validator(mode="before")
    @classmethod
    def hint_reward_model_pad(cls, data):
        if data.get("reward_model") and not data.get("pad_to_sequence_len"):
            LOG.warning(
                "`pad_to_sequence_len: true` is recommended when using reward_model"
            )
            if data.get("pad_to_sequence_len") is None:
                data["pad_to_sequence_len"] = True
        return data

    @model_validator(mode="before")
    @classmethod
    def check_gas_bsz(cls, data):
        if data.get("gradient_accumulation_steps") and data.get("batch_size"):
            raise ValueError(
                "please set only one of gradient_accumulation_steps or batch_size"
            )
        return data

    @model_validator(mode="before")
    @classmethod
    def hint_eval_train_mbsz(cls, data):
        if (
            data.get("eval_batch_size")
            and data.get("micro_batch_size")
            and data.get("eval_batch_size") != data.get("micro_batch_size")
        ):
            LOG.warning(
                "eval_batch_size != micro_batch_size. This can lead to VRAM instability."
            )
        return data

    @model_validator(mode="before")
    @classmethod
    def check_push_ds_auth(cls, data):
        if (
            data.get("push_dataset_to_hub")
            and data.get("hf_use_auth_token") is not True
        ):
            raise ValueError(
                "Require cfg.hf_use_auth_token to be True for push_dataset_to_hub"
            )
        return data

    @model_validator(mode="after")
    def check_falcon_fsdp(self):
        if (self.base_model and "falcon" in self.base_model.lower()) and self.fsdp:
            raise ValueError("FSDP is not supported for falcon models")
        return self

    @model_validator(mode="after")
    def check_mpt_checkpointing(self):
        if (
            self.base_model and "mpt" in self.base_model.lower()
        ) and self.gradient_checkpointing:
            raise ValueError("gradient_checkpointing is not supported for MPT models")
        return self

    @model_validator(mode="after")
    def check_offload_grad_checkpointing(self):
        if self.gradient_checkpointing and self.gradient_checkpointing == "unsloth":
            LOG.warning(
                "`unsloth` is deprecated for gradient_checkpointing, use `offload`"
            )
            self.gradient_checkpointing = "offload"
        return self

    @model_validator(mode="after")
    def check_better_transformers(self):
        if self.flash_optimum is True:
            if self.adapter:
                LOG.warning(
                    "BetterTransformers probably doesn't work with PEFT adapters"
                )
            if self.fp16 or self.bf16:
                raise ValueError("AMP is not supported with BetterTransformer")
            if self.float16 is not True and self.bfloat16 is not True:
                LOG.warning(
                    "You should probably set bfloat16 or float16 to true to "
                    "load the model in float16 for BetterTransformers"
                )
        return self

    @model_validator(mode="after")
    def check_adamw_optimizer_params(self):
        if any([self.adam_beta1, self.adam_beta2, self.adam_epsilon]) and (
            not self.optimizer or "adamw" not in str(self.optimizer).lower()
        ):
            LOG.warning("adamw hyperparameters found, but no adamw optimizer set")
        return self

    @model_validator(mode="before")
    @classmethod
    def check_lr_groups(cls, data):
        if data.get("lr_groups") and data.get("loraplus_lr_ratio"):
            raise ValueError("lr_groups and loraplus_lr_ratio cannot be used together.")
        return data

    @model_validator(mode="before")
    @classmethod
    def check_saves(cls, data):
        if (
            data.get("save_strategy")
            and data.get("save_steps")
            and data.get("save_strategy") != "steps"
        ):
            raise ValueError(
                "save_strategy and save_steps mismatch. Please set save_strategy to 'steps' or remove save_steps."
            )
        if data.get("saves_per_epoch") and data.get("save_steps"):
            raise ValueError(
                "save_steps and saves_per_epoch are mutually exclusive and cannot be used together."
            )
        return data

    @model_validator(mode="before")
    @classmethod
    def check_push_save(cls, data):
        if data.get("hub_model_id") and (
            data.get("save_strategy") not in ["steps", "epoch", None]
        ):
            LOG.warning(
                "hub_model_id is set without any models being saved. To save a model, set save_strategy."
            )
        return data

    @model_validator(mode="before")
    @classmethod
    def check_evals(cls, data):
        if (
            data.get("eval_strategy")
            and data.get("eval_steps")
            and data.get("eval_strategy") != "steps"
        ):
            raise ValueError(
                "eval_strategy and eval_steps mismatch. Please set eval_strategy to 'steps' or remove eval_steps."
            )

        if (
            data.get("val_set_size") == 0
            and (data.get("eval_steps") or data.get("eval_strategy"))
            and not data.get("test_datasets")
            and data.get("eval_strategy") != "no"
        ):
            raise ValueError(
                "eval_steps and eval_strategy are not supported with val_set_size == 0"
            )
        if data.get("evals_per_epoch") and data.get("eval_steps"):
            raise ValueError(
                "eval_steps and evals_per_epoch are mutually exclusive and cannot be used together."
            )
        if (
            data.get("evals_per_epoch")
            and data.get("eval_strategy")
            and data.get("eval_strategy") != "steps"
        ):
            raise ValueError(
                "eval_strategy must be empty or set to `steps` when used with evals_per_epoch."
            )

        if data.get("do_bench_eval") and not (
            data.get("evals_per_epoch") or data.get("eval_steps")
        ):
            raise ValueError(
                "do_bench_eval requires evals_per_epoch or eval_steps to be set."
            )
        return data

    @model_validator(mode="before")
    @classmethod
    def check_test_datasets_bench(cls, data):
        if (
            data.get("do_bench_eval")
            and not data.get("test_datasets")
            and not data.get("val_set_size")
        ):
            LOG.warning(
                "`do_bench_eval` needs a test dataset to run evals, adding an empty test_dataset."
            )
            data["test_datasets"] = [{"path": "axolotl-ai-co/empty-test-ds"}]
        return data

    @model_validator(mode="before")
    @classmethod
    def check_eval_packing(cls, data):
        # TODO also should check test_datasets and val_set_size as we can skip
        # if there are no eval datasets/splits
        if (
            data.get("sample_packing")
            and data.get("eval_table_size")
            and data.get("eval_sample_packing") is not False
        ):
            raise ValueError(
                "eval_table_size and eval_sample_packing are not supported together with sample_packing. Please set 'eval_sample_packing' to false."
            )
        if (
            data.get("sample_packing")
            and data.get("eval_sample_packing") is None
            and not data.get("eval_table_size")
        ):
            LOG.info(
                "explicitly setting `eval_sample_packing` to match `sample_packing`"
            )
            data["eval_sample_packing"] = True

        if (
            data.get("sample_packing")
            and data.get("eval_sample_packing") is False
            and data.get("remove_unused_columns") is None
        ):
            LOG.info(
                "setting `remove_unused_columns: false` for when sample_packing and eval_sample_packing don't match"
            )
            data["remove_unused_columns"] = False

        return data

    @model_validator(mode="before")
    @classmethod
    def check_mm_prepare(cls, data):
        if data.get("skip_prepare_dataset"):
            if data.get("remove_unused_columns") is None:
                LOG.info(
                    "setting `remove_unused_columns: false` for skip_prepare_dataset"
                )
                data["remove_unused_columns"] = False

        return data

    @model_validator(mode="before")
    @classmethod
    def check_warmup(cls, data):
        if data.get("warmup_steps") and data.get("warmup_ratio"):
            raise ValueError("warmup_steps and warmup_ratio are mutually exclusive")
        return data

    @model_validator(mode="before")
    @classmethod
    def check_neftune(cls, data):
        if data.get("noisy_embedding_alpha") and not data.get("neftune_noise_alpha"):
            data["neftune_noise_alpha"] = data["noisy_embedding_alpha"]
            del data["noisy_embedding_alpha"]
        elif data.get("noisy_embedding_alpha") and not data.get("neftune_noise_alpha"):
            raise ValueError(
                "noisy_embedding_alpha is deprecated, use neftune_noise_alpha; both are set, please remove the deprecated noisy_embedding_alpha setting"
            )
        return data

    @field_validator("neftune_noise_alpha")
    @classmethod
    def validate_neftune_noise_alpha(cls, neftune_noise_alpha):
        if neftune_noise_alpha is not None and neftune_noise_alpha <= 0.0:
            raise ValueError("neftune_noise_alpha must be > 0.0")
        return neftune_noise_alpha

    @model_validator(mode="after")
    def check_rl_beta(self):
        if self.dpo_beta and not self.rl_beta:
            self.rl_beta = self.dpo_beta
            del self.dpo_beta
        return self

    @model_validator(mode="after")
    def check_simpo_warmup(self):
        if self.rl is RLType.SIMPO and self.warmup_ratio:
            raise ValueError(
                "warmup_ratio is not supported with the simpo trainer. Please use `warmup_steps` instead"
            )
        return self

    @model_validator(mode="before")
    @classmethod
    def check_frozen(cls, data):
        if (
            data.get("adapter")
            and data.get("peft_layers_to_transform")
            and data.get("unfrozen_parameters")
        ):
            raise ValueError(
                "`unfrozen_parameters` used with `peft_layers_to_transform` can have unexpected behavior."
            )

        return data

    @model_validator(mode="before")
    @classmethod
    def check_peft_layers_pattern(cls, data):
        if data.get("peft_layers_pattern") and not data.get("peft_layers_to_transform"):
            raise ValueError(
                "peft_layers_pattern requires peft_layers_to_transform to be set"
            )
        return data

    @model_validator(mode="after")
    def check_fft_possible_bad_config(self):
        if (
            # pylint: disable=too-many-boolean-expressions
            not (self.bf16 or self.bfloat16)
            and (self.fp16 or self.float16)
            and not self.adapter
            and not self.flash_attention
            and self.sample_packing
        ):
            LOG.warning(
                "Full fine tune w/o FA2 w/ sample packing and fp16/float16 is likely to raise errors. Try LoRA."
            )
            # ValueError: Attempting to unscale FP16 gradients.
            # OR
            # RuntimeError: expected mat1 and mat2 to have the same dtype, but got: float != c10::Half
        return self

    @model_validator(mode="after")
    def check_fused_lora(self):
        if self.adapter in ["lora", "qlora"] and (
            self.flash_attn_fuse_qkv or self.flash_attn_fuse_mlp
        ):
            raise ValueError("Fused modules are not supported with LoRA/QLoRA")
        return self

    @model_validator(mode="after")
    def hint_lora_8bit(self):
        loftq = (
            self.peft and self.peft.loftq_config and self.peft.loftq_config.loftq_bits
        )
        if not self.load_in_8bit and self.adapter == "lora" and not loftq:
            LOG.warning("We recommend setting `load_in_8bit: true` for LORA finetuning")
        return self

    @model_validator(mode="after")
    def check_early_stopping(self):
        if self.early_stopping_patience:
            if not self.save_steps or not self.eval_steps:
                raise ValueError(
                    "`early_stopping_patience` requires save_steps and eval_steps to be set. eval_steps should evenly divide save_steps."
                )
            if self.save_steps % self.eval_steps != 0:
                raise ValueError(
                    "`early_stopping_patience` requires that eval_steps should evenly divide save_steps."
                )
        return self

    @model_validator(mode="after")
    def check_relora(self):
        if self.relora_steps:
            if self.adapter not in ("lora", "qlora"):
                raise ValueError("cfg.adapter must be lora or qlora to use ReLoRA")

            if self.fsdp:
                raise ValueError("fsdp not supported with ReLoRA")

            if self.deepspeed:
                raise ValueError("deepspeed not supported with ReLoRA")

            if self.lr_scheduler == "one_cycle":
                raise ValueError(
                    "ReLoRA is not compatible with the one_cycle scheduler"
                )

            if self.flash_attn_fuse_qkv or self.flash_attn_fuse_mlp:
                raise ValueError("Fused modules are not supported with ReLoRA")
        return self

    @model_validator(mode="before")
    @classmethod
    def check_mem_mismatch(cls, data):
        if (
            data.get("max_memory") is not None
            and data.get("gpu_memory_limit") is not None
        ):
            raise ValueError(
                "max_memory and gpu_memory_limit are mutually exclusive and cannot be used together."
            )
        return data

    @model_validator(mode="before")
    @classmethod
    def check_use_reentrant_mismatch(cls, data):
        if (
            data.get("unfrozen_parameters")
            and data.get("gradient_checkpointing_kwargs")
            and data.get("gradient_checkpointing_kwargs", {}).get("use_reentrant")
            is True
        ):
            # https://github.com/huggingface/transformers/issues/21381
            raise ValueError(
                "`use_reentrant` must be false when used with partially frozen model."
            )
        return data

    @model_validator(mode="before")
    @classmethod
    def warn_qlora_zero3_w_use_reentrant(cls, data):
        if (
            data.get("adapter") == "qlora"
            and data.get("gradient_checkpointing_kwargs", {})
            and data.get("gradient_checkpointing_kwargs", {}).get("use_reentrant")
            is False
            and data.get("deepspeed", "") is not None
            and "zero3" in data.get("deepspeed", "")
        ):
            # may result in:
            # torch.utils.checkpoint.CheckpointError: torch.utils.checkpoint:
            # Recomputed values for the following tensors have different metadata
            # than during the forward pass.
            LOG.warning(
                "qlora + zero3 with use_reentrant: false may result in a CheckpointError about recomputed values"
            )
        return data

    @model_validator(mode="before")
    @classmethod
    def check_val_w_test_datasets(cls, data):
        if data.get("test_datasets") and data.get("val_set_size"):
            raise ValueError(
                "non-zero val_set_size should not be used with test_datasets configuration"
            )
        return data

    @model_validator(mode="before")
    @classmethod
    def check_eval_strategy(cls, data):
        if (
            data.get("evaluation_strategy") is not None
            and data.get("eval_strategy") is None
        ):
            LOG.info(
                "explicitly setting `eval_strategy` from the `evaluation_strategy`"
            )
            data["eval_strategy"] = data.get("evaluation_strategy")
        return data

    @model_validator(mode="before")
    @classmethod
    def check_fsdp_offload_w_8bit_optimizer(cls, data):
        if (
            data.get("fsdp")
            and "8bit" in data.get("optimizer", "")
            and data.get("fsdp_config")
            and data["fsdp_config"].get("fsdp_offload_params")
            and str(data["fsdp_config"].get("fsdp_version")) != "2"
        ):
            raise ValueError(
                f"FSDP Offload not compatible with {data.get('optimizer')}"
            )
        if (
            data.get("fsdp")
            and "8bit" in data.get("optimizer", "")
            and data.get("fsdp_config")
            and str(data["fsdp_config"].get("fsdp_version")) == "2"
        ):
            if data.get("optimizer", "") in ["adamw_8bit", "adamw_bnb_8bit"]:
                # CUDA ops errors with bnb 8bit optimizer + FSDP2
                raise ValueError(
                    f"FSDP2 not compatible with {data.get('optimizer')}, use `adamw_torch_8bit` instead"
                )

        return data

    @model_validator(mode="before")
    @classmethod
    def check_fsdp_sharded_state_dict_w_safetensors(cls, data):
        if (
            data.get("fsdp")
            and data.get("save_safetensors")
            and data.get("fsdp_config")
            and data["fsdp_config"].get("fsdp_state_dict_type") == "SHARDED_STATE_DICT"
        ):
            raise ValueError(
                "FSDP SHARDED_STATE_DICT not compatible with save_safetensors"
            )
        return data

    @model_validator(mode="before")
    @classmethod
    def check_causal_lm_evals(cls, data):
        if data.get("do_causal_lm_eval") and data.get("eval_sample_packing"):
            raise ValueError(
                "do_causal_lm_eval is enabled, eval_sample_packing must be set to False"
            )

        if data.get("eval_causal_lm_metrics"):
            if not isinstance(data.get("eval_causal_lm_metrics"), list):
                raise ValueError("eval_causal_lm_metrics must be a list")
            # only ["sacrebleu", "comet", "ter", "chrf"] supported
            if set(data.get("eval_causal_lm_metrics")) - SUPPORTED_METRICS:
                raise ValueError(
                    f"eval_causal_lm_metrics must be one of {SUPPORTED_METRICS}"
                )
        return data

    @model_validator(mode="before")
    @classmethod
    def check_dataset_or_pretraining_dataset(cls, data):
        if data.get("datasets") is None and data.get("pretraining_dataset") is None:
            raise ValueError("either datasets or pretraining_dataset is required")
        return data

    @model_validator(mode="before")
    @classmethod
    def check_xentropy_patch_conflicts(cls, data):
        if data.get("flash_attn_cross_entropy") and data.get(
            "unsloth_cross_entropy_loss"
        ):
            raise ValueError(
                "flash_attn_cross_entropy and unsloth_cross_entropy_loss cannot be both enabled"
            )
        return data

    @model_validator(mode="before")
    @classmethod
    def check_qlora_unsloth(cls, data):
        if (
            data.get("unsloth_lora_mlp")
            or data.get("unsloth_lora_qkv")
            or data.get("unsloth_lora_o")
        ):
            if data.get("adapter") == "lora" and data.get("load_in_8bit"):
                raise ValueError(
                    "unsloth_lora_mlp, unsloth_lora_qkv, and unsloth_lora_o are not compatible with 8-bit LoRA"
                )
        return data

    @model_validator(mode="before")
    @classmethod
    def check_lora_8bit(cls, data):
        if (
            data.get("lora_mlp_kernel")
            or data.get("lora_qkv_kernel")
            or data.get("lora_o_kernel")
        ):
            if data.get("adapter") == "lora" and data.get("load_in_8bit"):
                raise ValueError(
                    "lora_mlp_kernel, lora_mlp_kernel, and lora_mlp_kernel are not compatible with 8-bit LoRA"
                )
        return data

    @model_validator(mode="before")
    @classmethod
    def check_lora_axolotl_unsloth(cls, data):
        is_lora_kernel = any(
            data.get(k) for k in ["lora_mlp_kernel", "lora_qkv_kernel", "lora_o_kernel"]
        )
        is_unsloth_lora = any(
            data.get(k)
            for k in ["unsloth_lora_mlp", "unsloth_lora_qkv", "unsloth_lora_o"]
        )
        if is_lora_kernel and is_unsloth_lora:
            raise ValueError(
                "both lora_mlp_kernel and unsloth_lora_mlp cannot be true (similarly for lora_qkv_kernel, lora_o_kernel)"
            )
        return data

    @model_validator(mode="before")
    @classmethod
    def check_torch_compile_deepspeed(cls, data):
        if data.get("deepspeed") and data.get("torch_compile"):
            raise ValueError(
                "torch_compile should be set within your deepspeed config file"
            )
        return data

    @model_validator(mode="before")
    @classmethod
    def check_npu_config(cls, data):
        if is_torch_npu_available():
            # check attention config
            attn_list = ["flash_attention", "sdp_attention", "s2_attention"]
            for attn in attn_list:
                if data.get(attn):
                    raise NotImplementedError(
                        f"{attn} is currently not supported in Ascend npu, please disable this configuration."
                    )

            # check quant config
            if data.get("optimizer") is not None and "bit" in data.get("optimizer"):
                optimizer = data.get("optimizer")
                raise NotImplementedError(
                    f"{optimizer} is currently not supported in Ascend npu, choose another one please."
                )

            quant_list = ["load_in_8bit", "load_in_4bit"]
            for quant in quant_list:
                if data.get(quant):
                    raise NotImplementedError(
                        f"Quantification is currently not supported in Ascend npu, please disable {quant}."
                    )

            # check dtype config
            if data.get("tf32"):
                raise NotImplementedError(
                    "tf32 dtype is currently not supported in Ascend npu, please disable this configuration"
                )

        return data

    @model_validator(mode="before")
    @classmethod
    def check_rl_config_gradient_checkpointing(cls, data):
        # TODO: SalmanMohammadi
        # Distributed RL with QLoRA + gradient checkpointing
        # and use_reentrant = True is broken upstream in TRL
        # pylint: disable=too-many-boolean-expressions
        if (
            data.get("rl")
            and data.get("gradient_checkpointing")
            and data.get("gradient_checkpointing_kwargs")
            and data.get("gradient_checkpointing_kwargs").get("use_reentrant")
            and data.get("load_in_4bit")
            and data.get("adapter") == "qlora"
            and data.get("capabilities")
            and data.get("capabilities").get("n_gpu", 1) > 1
        ):
            raise ValueError(
                "The `use_reentrant: True` implementation of gradient checkpointing "
                "is not supported for distributed RL training with QLoRA. Please set "
                "`use_reentrant: False` in `gradient_checkpointing_kwargs`."
            )
        return data

    @model_validator(mode="before")
    @classmethod
    def check_kto_config(cls, data):
        if data.get("rl") == "kto":
            if data.get("sample_packing") or data.get("eval_sample_packing"):
                raise ValueError("sample_packing is not supported with kto")

            if data.get("remove_unused_columns") is not False:
                raise ValueError("Set `remove_unused_columns: False` when using kto")

        return data

    # @model_validator(mode="before")
    # @classmethod
    # def check_grpo_peft_liger(cls, data):
    #     if (
    #         data.get("rl") == "grpo"
    #         and data.get("trl", {})
    #         and data.get("trl").get("use_liger_loss")
    #         and data.get("adapter")
    #     ):
    #         raise ValueError("PEFT + GRPO + Liger is not yet supported")
    #     return data
    #
    @model_validator(mode="before")
    @classmethod
    def check_grpo_liger_sequence_parallel(cls, data):
        if (
            data.get("rl") == "grpo"
            and data.get("trl", {})
            and data.get("trl").get("use_liger_loss")
            and data.get("sequence_parallel_degree", 1) > 1
        ):
            raise ValueError("GRPO + SP + Liger not currently supported")
        return data

    @model_validator(mode="after")
    def check_sequence_parallel_degree(self):
        if not self.sequence_parallel_degree:
            self.sequence_parallel_degree = 1
        elif self.sequence_parallel_degree > 1:
            if not self.flash_attention:
                raise ValueError(
                    "flash_attention: true must be set with sequence_parallel_degree > 1"
                )

            if self.sample_packing and self.micro_batch_size > 1:
                raise ValueError(
                    "micro_batch_size must be set to 1 when sample_packing is enabled "
                    "due to a `ring-flash-attn` requirement"
                )

            try:
                import ring_flash_attn  # noqa: F401 # pylint:disable=unused-import
            except ImportError as exception:
                raise ImportError(
                    "sequence_parallel_degree > 1 but ring_flash_attn is not installed. "
                    "Please install it with `pip install axolotl[ring-flash-attn] "
                    "or `pip install ring-flash-attn>=0.1.4`."
                ) from exception

            # TODO: monkeypatch / callback to average losses correctly across SP ranks
            # / fix gradient scaling across SP ranks. Losses, grads should be scaled
            # according to the proportion of non-padding tokens per rank.
            LOG.warning(
                "Sequence parallelism (SP) is enabled with "
                f"sequence_parallel_degree={self.sequence_parallel_degree}. "
                "Please note that logged losses may differ slightly to the non-SP "
                "losses due to transformers Trainer implementation details. "
                "Please see https://github.com/axolotl-ai-cloud/axolotl/pull/2495#issuecomment-2784022042 "
                "for more details."
            )

        return self

    @model_validator(mode="after")
    def validate_ring_attn_func(self):
        if getattr(self, "sequence_parallel_degree", 1) == 1:
            return self

        if self.ring_attn_func is not None:
            self.ring_attn_func = RingAttnFunc(self.ring_attn_func)
        else:
            # Default ring attention function selection
            sample_packing = getattr(self, "sample_packing", False)
            self.ring_attn_func = (
                RingAttnFunc.VARLEN_LLAMA3
                if sample_packing
                else RingAttnFunc.BATCH_RING
            )

        return self

    @model_validator(mode="before")
    @classmethod
    def check_muon_deepspeed_fsdp(cls, data):
        if data.get("optimizer") == "muon" and (
            data.get("deepspeed") or data.get("fsdp") or data.get("fsdp_config")
        ):
            raise ValueError(
                "Muon optimizer is currently incompatible with DeepSpeed and FSDP"
            )
        return data


class AxolotlConfigWCapabilities(AxolotlInputConfig):
    """wrapper to valdiate gpu capabilities with the configured options"""

    capabilities: GPUCapabilities
    env_capabilities: EnvCapabilities

    @model_validator(mode="after")
    def check_bf16(self):
        if self.capabilities.bf16:
            if not self.bf16 and not self.bfloat16:
                LOG.info(
                    "bf16 support detected, but not enabled for this configuration."
                )
        else:
            if (
                not self.merge_lora
                and not self.is_preprocess
                and (self.bf16 is True or self.bfloat16 is True)
            ):
                raise ValueError(
                    "bf16 requested, but AMP is not supported on this GPU. Requires Ampere series or above."
                )
        return self

    @model_validator(mode="before")
    @classmethod
    def check_sample_packing_w_sdpa_bf16(cls, data):
        is_sm_90: bool = (
            data["capabilities"]
            and data["capabilities"].get("compute_capability") == "sm_90"
        )
        if (
            data.get("sample_packing")
            and data.get("sdp_attention")
            and (data.get("bfloat16") or data.get("bf16"))
            and not is_sm_90
        ):
            # https://github.com/pytorch/pytorch/blob/1b03423526536b5f3d35bdfa95ccc6197556cf9b/test/test_transformers.py#L2440-L2450
            LOG.warning(
                "sample_packing & torch sdpa with bf16 is unsupported may results in 0.0 loss. "
                "This may work on H100s."
            )

        return data

    @model_validator(mode="before")
    @classmethod
    def check_fsdp_deepspeed(cls, data):
        if data.get("deepspeed") and data.get("fsdp"):
            raise ValueError("deepspeed and fsdp cannot be used together.")
        return data

    @model_validator(mode="before")
    @classmethod
    def check_multigpu_unsloth(cls, data):
        if (
            data.get("unsloth_lora_mlp")
            or data.get("unsloth_lora_qkv")
            or data.get("unsloth_lora_o")
        ):
            capabilities = data.get("capabilities")
            if capabilities and capabilities.get("n_gpu", 0) > 1:
                raise ValueError(
                    "unsloth_lora_mlp, unsloth_lora_qkv, and unsloth_lora_o are not compatible with multi-GPU training."
                )
        return data

    @model_validator(mode="before")
    @classmethod
    def check_multigpu_lora_kernels(cls, data):
        if (
            data.get("lora_mlp_kernel")
            or data.get("lora_qkv_kernel")
            or data.get("lora_o_kernel")
        ):
            capabilities = data.get("capabilities")
            is_fsdp = data.get("fsdp") is not None
            is_fsdp2 = (
                data.get("fsdp_config") is not None
                and str(data.get("fsdp_config").get("fsdp_version")) == "2"
            )
            if capabilities and capabilities.get("n_gpu", 0) > 1 and not is_fsdp2:
                if is_fsdp:
                    raise ValueError(
                        "lora_mlp_kernel, lora_qkv_kernel, and lora_o_kernel are not compatible with FSDP1."
                    )
        return data

    @model_validator(mode="before")
    @classmethod
    def check_auto_enable_lora_kernels(cls, data):
        # Only proceed if using LoRA or QLoRA adapter
        if data.get("rl"):
            # RL trainers not tested so don't enable kernels by default
            return data
        if data.get("adapter") in ["lora", "qlora"]:
            # Skip if already set, using unsloth optimizations, or using 8-bit
            unsloth_fields = ["unsloth_lora_mlp", "unsloth_lora_qkv", "unsloth_lora_o"]
            kernel_fields = ["lora_mlp_kernel", "lora_qkv_kernel", "lora_o_kernel"]
            if (
                any(data.get(k) is not None for k in kernel_fields)
                or any(data.get(k) for k in unsloth_fields)
                or data.get("adapter") == "lora"
                and data.get("load_in_8bit")
            ):
                return data

            # Skip if dropout is not 0, as auto enabling it would just disable it during runtime patch checks
            if data.get("lora_dropout") != 0:
                return data

            # Check multi-GPU compatibility
            capabilities = data.get("capabilities")
            is_multi_gpu = capabilities and capabilities.get("n_gpu", 0) > 1
            is_fsdp = data.get("fsdp") is not None
            is_fsdp2 = (
                data.get("fsdp_config") is not None
                and str(data.get("fsdp_config").get("fsdp_version")) == "2"
            )

            if (
                not is_multi_gpu
                or (is_multi_gpu and not is_fsdp)
                or (is_multi_gpu and is_fsdp2)
            ):
                # Auto-enable kernels if not explicitly set by user
                if data.get("lora_mlp_kernel") is None:
                    data["lora_mlp_kernel"] = True

                if data.get("lora_qkv_kernel") is None:
                    data["lora_qkv_kernel"] = True

                if data.get("lora_o_kernel") is None:
                    data["lora_o_kernel"] = True

                LOG.warning(
                    "Auto-enabling LoRA kernel optimizations for faster training. "
                    + "Please explicitly set `lora_*_kernel` config values to `false` to disable. "
                    + "See https://docs.axolotl.ai/docs/lora_optims.html for more info."
                )

        return data

    @model_validator(mode="before")
    @classmethod
    def check_adopt_torch_version(cls, data):
        if (data.get("optimizer") is not None) and ("adopt" in data.get("optimizer")):
            env_capabilities = data.get("env_capabilities", {})
            torch_version = env_capabilities.get("torch_version")

            if torch_version is None:
                import torch

                torch_version = str(torch.__version__).split("+", maxsplit=1)[0]

            if version.parse(torch_version) < version.parse("2.5.1"):
                raise ValueError(
                    "ADOPT optimizer is incompatible with torch version < 2.5.1"
                )
        return data

    @model_validator(mode="before")
    @classmethod
    def check_flex_torch_version(cls, data):
        if (data.get("flex_attention") is not None) and (data.get("flex_attention")):
            env_capabilities = data.get("env_capabilities", {})
            torch_version = env_capabilities.get("torch_version")

            if torch_version is None:
                import torch

                torch_version = str(torch.__version__).split("+", maxsplit=1)[0]

            if version.parse(torch_version) < version.parse("2.6.0"):
                raise ValueError(
                    "Flex attention is not supported on torch version < 2.6.0"
                )
        return data

    @model_validator(mode="before")
    @classmethod
    def check_torch_compile_auto(cls, data):
        if data.get("torch_compile") == "auto":
            env_capabilities = data.get("env_capabilities", {})
            if env_capabilities.get("torch_version"):
                if version.parse(
                    env_capabilities.get("torch_version")
                ) >= version.parse("2.5.1"):
                    LOG.info(
                        "torch.compile is available, setting torch_compile to True"
                    )
                    data["torch_compile"] = True
                else:
                    data["torch_compile"] = False
            else:
                data["torch_compile"] = False
        return data

    @model_validator(mode="before")
    @classmethod
    def check_beta_and_trl_beta_match(cls, data):
        if data.get("beta") and data.get("trl", {}).get("beta"):
            if data["beta"] != data["trl"]["beta"]:
                raise ValueError("beta and trl.beta must match or one must be removed")
        return data

    @model_validator(mode="after")
    def check_min_torch_version(self):
        if self.env_capabilities and self.env_capabilities.torch_version:
            torch_version = self.env_capabilities.torch_version
            if version.parse(torch_version) < version.parse("2.5.1"):
                LOG.warning(
                    f"torch=={torch_version} may not be supported in future versions. Please consider upgrading to torch>=2.5.1."
                )

        return self

    @model_validator(mode="before")
    @classmethod
    def check_qat_config(cls, data):
        qat_cfg = data.get("qat", {})
        if not qat_cfg:
            return data

        if data.get("peft"):
            raise ValueError("QAT and PEFT cannot be used together.")

        if data.get("load_in_8bit"):
            raise ValueError("QAT and load_in_8bit cannot be used together.")

        if data.get("load_in_4bit"):
            raise ValueError("QAT and load_in_4bit cannot be used together.")

        if (
            data.get("fsdp")
            and data.get("fsdp_config")
            and str(data["fsdp_config"].get("fsdp_version")) == "2"
        ):
            env_capabilities = data.get("env_capabilities", {})
            torch_version = env_capabilities.get("torch_version")

            if torch_version is None:
                import torch

                torch_version = str(torch.__version__).split("+", maxsplit=1)[0]

            if version.parse(torch_version) < version.parse("2.7.0"):
                raise ValueError(
                    "FSDP2 and QAT are not supported on torch version < 2.7.0"
                )
        return data<|MERGE_RESOLUTION|>--- conflicted
+++ resolved
@@ -106,16 +106,16 @@
         Annotated[
             list[SFTDataset | DPODataset | KTODataset | StepwiseSupervisedDataset],
             MinLen(1),
-        ]
-        | None
+        ] |
+        None
     ) = None
 
     test_datasets: (
         Annotated[
             list[SFTDataset | DPODataset | KTODataset | StepwiseSupervisedDataset],
             MinLen(1),
-        ]
-        | None
+        ] |
+        None
     ) = None
     shuffle_merged_datasets: bool | None = True
     dataset_prepared_path: str | None = None
@@ -179,13 +179,9 @@
     tf32: bool | None = None
     float32: bool | None = None
 
-<<<<<<< HEAD
-    gradient_checkpointing: Literal["unsloth", "offload"] | bool | None = Field(
-=======
     # torch_dtype: torch.dtype | None
 
     gradient_checkpointing: Literal["offload", "offload_disk"] | bool | None = Field(
->>>>>>> 5eb01f3d
         default=False
     )
     gradient_checkpointing_kwargs: dict[str, Any] | None = None
@@ -313,8 +309,8 @@
     low_cpu_mem_usage: bool | None = None
 
     chat_template: (
-        ChatTemplate
-        | Annotated[str, StringConstraints(pattern="^tokenizer_default_fallback_")]
+        ChatTemplate |
+        Annotated[str, StringConstraints(pattern="^tokenizer_default_fallback_")]
     ) | None = None
     chat_template_jinja: str | None = None
     eot_tokens: list[str] | None = None
@@ -437,9 +433,9 @@
     def check_gptq_w_revision(cls, data):
         if data.get("gptq") and data.get("revision_of_model"):
             raise ValueError(
-                "revision_of_model is not supported for GPTQ models. "
-                + "Please download the model from HuggingFace Hub manually for correct branch, "
-                + "point to its path, and remove revision_of_model from the config."
+                "revision_of_model is not supported for GPTQ models. " +
+                "Please download the model from HuggingFace Hub manually for correct branch, " +
+                "point to its path, and remove revision_of_model from the config."
             )
         return data
 
@@ -465,11 +461,11 @@
     @classmethod
     def check_sample_packing_wo_flash(cls, data):
         if (
-            data.get("sample_packing")
-            and not data.get("flash_attention")
-            and not data.get("sdp_attention")
-            and not data.get("flex_attention")
-            and not data.get("xformers_attention")
+            data.get("sample_packing") and
+            not data.get("flash_attention") and
+            not data.get("sdp_attention") and
+            not data.get("flex_attention") and
+            not data.get("xformers_attention")
         ):
             LOG.warning(
                 "sample_packing without flash, sdp, xformers or flex attention does not handle cross sample decontamination."
@@ -500,10 +496,10 @@
                 LOG.warning("batch_flattening has no effect with micro_batch_size == 1")
 
             if (
-                batch_flattening_auto
-                and data.get("flash_attention")
-                and not data.get("sample_packing")
-                and data.get("micro_batch_size") > 1
+                batch_flattening_auto and
+                data.get("flash_attention") and
+                not data.get("sample_packing") and
+                data.get("micro_batch_size") > 1
             ):
                 data["batch_flattening"] = True
             elif batch_flattening_auto:
@@ -558,9 +554,9 @@
     @classmethod
     def hint_eval_train_mbsz(cls, data):
         if (
-            data.get("eval_batch_size")
-            and data.get("micro_batch_size")
-            and data.get("eval_batch_size") != data.get("micro_batch_size")
+            data.get("eval_batch_size") and
+            data.get("micro_batch_size") and
+            data.get("eval_batch_size") != data.get("micro_batch_size")
         ):
             LOG.warning(
                 "eval_batch_size != micro_batch_size. This can lead to VRAM instability."
@@ -571,8 +567,8 @@
     @classmethod
     def check_push_ds_auth(cls, data):
         if (
-            data.get("push_dataset_to_hub")
-            and data.get("hf_use_auth_token") is not True
+            data.get("push_dataset_to_hub") and
+            data.get("hf_use_auth_token") is not True
         ):
             raise ValueError(
                 "Require cfg.hf_use_auth_token to be True for push_dataset_to_hub"
@@ -637,9 +633,9 @@
     @classmethod
     def check_saves(cls, data):
         if (
-            data.get("save_strategy")
-            and data.get("save_steps")
-            and data.get("save_strategy") != "steps"
+            data.get("save_strategy") and
+            data.get("save_steps") and
+            data.get("save_strategy") != "steps"
         ):
             raise ValueError(
                 "save_strategy and save_steps mismatch. Please set save_strategy to 'steps' or remove save_steps."
@@ -665,19 +661,19 @@
     @classmethod
     def check_evals(cls, data):
         if (
-            data.get("eval_strategy")
-            and data.get("eval_steps")
-            and data.get("eval_strategy") != "steps"
+            data.get("eval_strategy") and
+            data.get("eval_steps") and
+            data.get("eval_strategy") != "steps"
         ):
             raise ValueError(
                 "eval_strategy and eval_steps mismatch. Please set eval_strategy to 'steps' or remove eval_steps."
             )
 
         if (
-            data.get("val_set_size") == 0
-            and (data.get("eval_steps") or data.get("eval_strategy"))
-            and not data.get("test_datasets")
-            and data.get("eval_strategy") != "no"
+            data.get("val_set_size") == 0 and
+            (data.get("eval_steps") or data.get("eval_strategy")) and
+            not data.get("test_datasets") and
+            data.get("eval_strategy") != "no"
         ):
             raise ValueError(
                 "eval_steps and eval_strategy are not supported with val_set_size == 0"
@@ -687,9 +683,9 @@
                 "eval_steps and evals_per_epoch are mutually exclusive and cannot be used together."
             )
         if (
-            data.get("evals_per_epoch")
-            and data.get("eval_strategy")
-            and data.get("eval_strategy") != "steps"
+            data.get("evals_per_epoch") and
+            data.get("eval_strategy") and
+            data.get("eval_strategy") != "steps"
         ):
             raise ValueError(
                 "eval_strategy must be empty or set to `steps` when used with evals_per_epoch."
@@ -707,9 +703,9 @@
     @classmethod
     def check_test_datasets_bench(cls, data):
         if (
-            data.get("do_bench_eval")
-            and not data.get("test_datasets")
-            and not data.get("val_set_size")
+            data.get("do_bench_eval") and
+            not data.get("test_datasets") and
+            not data.get("val_set_size")
         ):
             LOG.warning(
                 "`do_bench_eval` needs a test dataset to run evals, adding an empty test_dataset."
@@ -723,17 +719,17 @@
         # TODO also should check test_datasets and val_set_size as we can skip
         # if there are no eval datasets/splits
         if (
-            data.get("sample_packing")
-            and data.get("eval_table_size")
-            and data.get("eval_sample_packing") is not False
+            data.get("sample_packing") and
+            data.get("eval_table_size") and
+            data.get("eval_sample_packing") is not False
         ):
             raise ValueError(
                 "eval_table_size and eval_sample_packing are not supported together with sample_packing. Please set 'eval_sample_packing' to false."
             )
         if (
-            data.get("sample_packing")
-            and data.get("eval_sample_packing") is None
-            and not data.get("eval_table_size")
+            data.get("sample_packing") and
+            data.get("eval_sample_packing") is None and
+            not data.get("eval_table_size")
         ):
             LOG.info(
                 "explicitly setting `eval_sample_packing` to match `sample_packing`"
@@ -741,9 +737,9 @@
             data["eval_sample_packing"] = True
 
         if (
-            data.get("sample_packing")
-            and data.get("eval_sample_packing") is False
-            and data.get("remove_unused_columns") is None
+            data.get("sample_packing") and
+            data.get("eval_sample_packing") is False and
+            data.get("remove_unused_columns") is None
         ):
             LOG.info(
                 "setting `remove_unused_columns: false` for when sample_packing and eval_sample_packing don't match"
@@ -809,9 +805,9 @@
     @classmethod
     def check_frozen(cls, data):
         if (
-            data.get("adapter")
-            and data.get("peft_layers_to_transform")
-            and data.get("unfrozen_parameters")
+            data.get("adapter") and
+            data.get("peft_layers_to_transform") and
+            data.get("unfrozen_parameters")
         ):
             raise ValueError(
                 "`unfrozen_parameters` used with `peft_layers_to_transform` can have unexpected behavior."
@@ -832,11 +828,11 @@
     def check_fft_possible_bad_config(self):
         if (
             # pylint: disable=too-many-boolean-expressions
-            not (self.bf16 or self.bfloat16)
-            and (self.fp16 or self.float16)
-            and not self.adapter
-            and not self.flash_attention
-            and self.sample_packing
+            not (self.bf16 or self.bfloat16) and
+            (self.fp16 or self.float16) and
+            not self.adapter and
+            not self.flash_attention and
+            self.sample_packing
         ):
             LOG.warning(
                 "Full fine tune w/o FA2 w/ sample packing and fp16/float16 is likely to raise errors. Try LoRA."
@@ -901,8 +897,8 @@
     @classmethod
     def check_mem_mismatch(cls, data):
         if (
-            data.get("max_memory") is not None
-            and data.get("gpu_memory_limit") is not None
+            data.get("max_memory") is not None and
+            data.get("gpu_memory_limit") is not None
         ):
             raise ValueError(
                 "max_memory and gpu_memory_limit are mutually exclusive and cannot be used together."
@@ -913,9 +909,9 @@
     @classmethod
     def check_use_reentrant_mismatch(cls, data):
         if (
-            data.get("unfrozen_parameters")
-            and data.get("gradient_checkpointing_kwargs")
-            and data.get("gradient_checkpointing_kwargs", {}).get("use_reentrant")
+            data.get("unfrozen_parameters") and
+            data.get("gradient_checkpointing_kwargs") and
+            data.get("gradient_checkpointing_kwargs", {}).get("use_reentrant")
             is True
         ):
             # https://github.com/huggingface/transformers/issues/21381
@@ -928,12 +924,12 @@
     @classmethod
     def warn_qlora_zero3_w_use_reentrant(cls, data):
         if (
-            data.get("adapter") == "qlora"
-            and data.get("gradient_checkpointing_kwargs", {})
-            and data.get("gradient_checkpointing_kwargs", {}).get("use_reentrant")
-            is False
-            and data.get("deepspeed", "") is not None
-            and "zero3" in data.get("deepspeed", "")
+            data.get("adapter") == "qlora" and
+            data.get("gradient_checkpointing_kwargs", {}) and
+            data.get("gradient_checkpointing_kwargs", {}).get("use_reentrant")
+            is False and
+            data.get("deepspeed", "") is not None and
+            "zero3" in data.get("deepspeed", "")
         ):
             # may result in:
             # torch.utils.checkpoint.CheckpointError: torch.utils.checkpoint:
@@ -957,8 +953,8 @@
     @classmethod
     def check_eval_strategy(cls, data):
         if (
-            data.get("evaluation_strategy") is not None
-            and data.get("eval_strategy") is None
+            data.get("evaluation_strategy") is not None and
+            data.get("eval_strategy") is None
         ):
             LOG.info(
                 "explicitly setting `eval_strategy` from the `evaluation_strategy`"
@@ -970,20 +966,20 @@
     @classmethod
     def check_fsdp_offload_w_8bit_optimizer(cls, data):
         if (
-            data.get("fsdp")
-            and "8bit" in data.get("optimizer", "")
-            and data.get("fsdp_config")
-            and data["fsdp_config"].get("fsdp_offload_params")
-            and str(data["fsdp_config"].get("fsdp_version")) != "2"
+            data.get("fsdp") and
+            "8bit" in data.get("optimizer", "") and
+            data.get("fsdp_config") and
+            data["fsdp_config"].get("fsdp_offload_params") and
+            str(data["fsdp_config"].get("fsdp_version")) != "2"
         ):
             raise ValueError(
                 f"FSDP Offload not compatible with {data.get('optimizer')}"
             )
         if (
-            data.get("fsdp")
-            and "8bit" in data.get("optimizer", "")
-            and data.get("fsdp_config")
-            and str(data["fsdp_config"].get("fsdp_version")) == "2"
+            data.get("fsdp") and
+            "8bit" in data.get("optimizer", "") and
+            data.get("fsdp_config") and
+            str(data["fsdp_config"].get("fsdp_version")) == "2"
         ):
             if data.get("optimizer", "") in ["adamw_8bit", "adamw_bnb_8bit"]:
                 # CUDA ops errors with bnb 8bit optimizer + FSDP2
@@ -997,10 +993,10 @@
     @classmethod
     def check_fsdp_sharded_state_dict_w_safetensors(cls, data):
         if (
-            data.get("fsdp")
-            and data.get("save_safetensors")
-            and data.get("fsdp_config")
-            and data["fsdp_config"].get("fsdp_state_dict_type") == "SHARDED_STATE_DICT"
+            data.get("fsdp") and
+            data.get("save_safetensors") and
+            data.get("fsdp_config") and
+            data["fsdp_config"].get("fsdp_state_dict_type") == "SHARDED_STATE_DICT"
         ):
             raise ValueError(
                 "FSDP SHARDED_STATE_DICT not compatible with save_safetensors"
@@ -1047,9 +1043,9 @@
     @classmethod
     def check_qlora_unsloth(cls, data):
         if (
-            data.get("unsloth_lora_mlp")
-            or data.get("unsloth_lora_qkv")
-            or data.get("unsloth_lora_o")
+            data.get("unsloth_lora_mlp") or
+            data.get("unsloth_lora_qkv") or
+            data.get("unsloth_lora_o")
         ):
             if data.get("adapter") == "lora" and data.get("load_in_8bit"):
                 raise ValueError(
@@ -1061,9 +1057,9 @@
     @classmethod
     def check_lora_8bit(cls, data):
         if (
-            data.get("lora_mlp_kernel")
-            or data.get("lora_qkv_kernel")
-            or data.get("lora_o_kernel")
+            data.get("lora_mlp_kernel") or
+            data.get("lora_qkv_kernel") or
+            data.get("lora_o_kernel")
         ):
             if data.get("adapter") == "lora" and data.get("load_in_8bit"):
                 raise ValueError(
@@ -1138,14 +1134,14 @@
         # and use_reentrant = True is broken upstream in TRL
         # pylint: disable=too-many-boolean-expressions
         if (
-            data.get("rl")
-            and data.get("gradient_checkpointing")
-            and data.get("gradient_checkpointing_kwargs")
-            and data.get("gradient_checkpointing_kwargs").get("use_reentrant")
-            and data.get("load_in_4bit")
-            and data.get("adapter") == "qlora"
-            and data.get("capabilities")
-            and data.get("capabilities").get("n_gpu", 1) > 1
+            data.get("rl") and
+            data.get("gradient_checkpointing") and
+            data.get("gradient_checkpointing_kwargs") and
+            data.get("gradient_checkpointing_kwargs").get("use_reentrant") and
+            data.get("load_in_4bit") and
+            data.get("adapter") == "qlora" and
+            data.get("capabilities") and
+            data.get("capabilities").get("n_gpu", 1) > 1
         ):
             raise ValueError(
                 "The `use_reentrant: True` implementation of gradient checkpointing "
@@ -1182,10 +1178,10 @@
     @classmethod
     def check_grpo_liger_sequence_parallel(cls, data):
         if (
-            data.get("rl") == "grpo"
-            and data.get("trl", {})
-            and data.get("trl").get("use_liger_loss")
-            and data.get("sequence_parallel_degree", 1) > 1
+            data.get("rl") == "grpo" and
+            data.get("trl", {}) and
+            data.get("trl").get("use_liger_loss") and
+            data.get("sequence_parallel_degree", 1) > 1
         ):
             raise ValueError("GRPO + SP + Liger not currently supported")
         return data
@@ -1274,9 +1270,9 @@
                 )
         else:
             if (
-                not self.merge_lora
-                and not self.is_preprocess
-                and (self.bf16 is True or self.bfloat16 is True)
+                not self.merge_lora and
+                not self.is_preprocess and
+                (self.bf16 is True or self.bfloat16 is True)
             ):
                 raise ValueError(
                     "bf16 requested, but AMP is not supported on this GPU. Requires Ampere series or above."
@@ -1287,14 +1283,14 @@
     @classmethod
     def check_sample_packing_w_sdpa_bf16(cls, data):
         is_sm_90: bool = (
-            data["capabilities"]
-            and data["capabilities"].get("compute_capability") == "sm_90"
+            data["capabilities"] and
+            data["capabilities"].get("compute_capability") == "sm_90"
         )
         if (
-            data.get("sample_packing")
-            and data.get("sdp_attention")
-            and (data.get("bfloat16") or data.get("bf16"))
-            and not is_sm_90
+            data.get("sample_packing") and
+            data.get("sdp_attention") and
+            (data.get("bfloat16") or data.get("bf16")) and
+            not is_sm_90
         ):
             # https://github.com/pytorch/pytorch/blob/1b03423526536b5f3d35bdfa95ccc6197556cf9b/test/test_transformers.py#L2440-L2450
             LOG.warning(
@@ -1315,9 +1311,9 @@
     @classmethod
     def check_multigpu_unsloth(cls, data):
         if (
-            data.get("unsloth_lora_mlp")
-            or data.get("unsloth_lora_qkv")
-            or data.get("unsloth_lora_o")
+            data.get("unsloth_lora_mlp") or
+            data.get("unsloth_lora_qkv") or
+            data.get("unsloth_lora_o")
         ):
             capabilities = data.get("capabilities")
             if capabilities and capabilities.get("n_gpu", 0) > 1:
@@ -1330,15 +1326,15 @@
     @classmethod
     def check_multigpu_lora_kernels(cls, data):
         if (
-            data.get("lora_mlp_kernel")
-            or data.get("lora_qkv_kernel")
-            or data.get("lora_o_kernel")
+            data.get("lora_mlp_kernel") or
+            data.get("lora_qkv_kernel") or
+            data.get("lora_o_kernel")
         ):
             capabilities = data.get("capabilities")
             is_fsdp = data.get("fsdp") is not None
             is_fsdp2 = (
-                data.get("fsdp_config") is not None
-                and str(data.get("fsdp_config").get("fsdp_version")) == "2"
+                data.get("fsdp_config") is not None and
+                str(data.get("fsdp_config").get("fsdp_version")) == "2"
             )
             if capabilities and capabilities.get("n_gpu", 0) > 1 and not is_fsdp2:
                 if is_fsdp:
@@ -1359,10 +1355,10 @@
             unsloth_fields = ["unsloth_lora_mlp", "unsloth_lora_qkv", "unsloth_lora_o"]
             kernel_fields = ["lora_mlp_kernel", "lora_qkv_kernel", "lora_o_kernel"]
             if (
-                any(data.get(k) is not None for k in kernel_fields)
-                or any(data.get(k) for k in unsloth_fields)
-                or data.get("adapter") == "lora"
-                and data.get("load_in_8bit")
+                any(data.get(k) is not None for k in kernel_fields) or
+                any(data.get(k) for k in unsloth_fields) or
+                data.get("adapter") == "lora" and
+                data.get("load_in_8bit")
             ):
                 return data
 
@@ -1375,14 +1371,14 @@
             is_multi_gpu = capabilities and capabilities.get("n_gpu", 0) > 1
             is_fsdp = data.get("fsdp") is not None
             is_fsdp2 = (
-                data.get("fsdp_config") is not None
-                and str(data.get("fsdp_config").get("fsdp_version")) == "2"
+                data.get("fsdp_config") is not None and
+                str(data.get("fsdp_config").get("fsdp_version")) == "2"
             )
 
             if (
-                not is_multi_gpu
-                or (is_multi_gpu and not is_fsdp)
-                or (is_multi_gpu and is_fsdp2)
+                not is_multi_gpu or
+                (is_multi_gpu and not is_fsdp) or
+                (is_multi_gpu and is_fsdp2)
             ):
                 # Auto-enable kernels if not explicitly set by user
                 if data.get("lora_mlp_kernel") is None:
@@ -1395,9 +1391,9 @@
                     data["lora_o_kernel"] = True
 
                 LOG.warning(
-                    "Auto-enabling LoRA kernel optimizations for faster training. "
-                    + "Please explicitly set `lora_*_kernel` config values to `false` to disable. "
-                    + "See https://docs.axolotl.ai/docs/lora_optims.html for more info."
+                    "Auto-enabling LoRA kernel optimizations for faster training. " +
+                    "Please explicitly set `lora_*_kernel` config values to `false` to disable. " +
+                    "See https://docs.axolotl.ai/docs/lora_optims.html for more info."
                 )
 
         return data
@@ -1493,9 +1489,9 @@
             raise ValueError("QAT and load_in_4bit cannot be used together.")
 
         if (
-            data.get("fsdp")
-            and data.get("fsdp_config")
-            and str(data["fsdp_config"].get("fsdp_version")) == "2"
+            data.get("fsdp") and
+            data.get("fsdp_config") and
+            str(data["fsdp_config"].get("fsdp_version")) == "2"
         ):
             env_capabilities = data.get("env_capabilities", {})
             torch_version = env_capabilities.get("torch_version")
