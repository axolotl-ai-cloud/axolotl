--- conflicted
+++ resolved
@@ -574,7 +574,6 @@
 
     @model_validator(mode="after")
     def check_fused_lora(self):
-<<<<<<< HEAD
         if self.adapter in ["lora", "qlora", "qalora"] and (
             self.flash_attn_fuse_qkv or self.flash_attn_fuse_mlp
         ):
@@ -590,10 +589,8 @@
                 raise ValueError("QALoRA requires qalora_group_size to be specified")
             if self.merge_lora:
                 raise ValueError("QALoRA does not support merge_lora yet")
-=======
         if self.adapter in ["lora", "qlora"] and self.flash_attn_fuse_mlp:
             raise ValueError("Fused modules are not supported with LoRA/QLoRA")
->>>>>>> 79ddaebe
         return self
 
     @model_validator(mode="before")
