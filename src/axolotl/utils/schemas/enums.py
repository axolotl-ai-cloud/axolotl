"""Enums for Axolotl input config"""

from enum import Enum


class RLType(str, Enum):
    """RL trainer type configuration subset"""

    dpo = "dpo"  # pylint: disable=invalid-name
    grpo = "grpo"  # pylint: disable=invalid-name
    ipo = "ipo"  # pylint: disable=invalid-name
    orpo = "orpo"  # pylint: disable=invalid-name
    kto = "kto"  # pylint: disable=invalid-name
    simpo = "simpo"  # pylint: disable=invalid-name


class ChatTemplate(str, Enum):
    """Chat templates configuration subset"""

    alpaca = "alpaca"  # pylint: disable=invalid-name
    chatml = "chatml"  # pylint: disable=invalid-name
    mistral_v1 = "mistral_v1"  # pylint: disable=invalid-name
    mistral_v2v3 = "mistral_v2v3"  # pylint: disable=invalid-name
    mistral_v3_tekken = "mistral_v3_tekken"  # pylint: disable=invalid-name
    mistral_v7_tekken = "mistral_v7_tekken"  # pylint: disable=invalid-name
    gemma = "gemma"  # pylint: disable=invalid-name
    cohere = "cohere"  # pylint: disable=invalid-name
    llama3 = "llama3"  # pylint: disable=invalid-name
    llama3_2_vision = "llama3_2_vision"  # pylint: disable=invalid-name
    llama4 = "llama4"  # pylint: disable=invalid-name
    phi_3 = "phi_3"  # pylint: disable=invalid-name
    phi_35 = "phi_35"  # pylint: disable=invalid-name
    deepseek_v2 = "deepseek_v2"  # pylint: disable=invalid-name
    deepseek_v3 = "deepseek_v3"  # pylint: disable=invalid-name
    jamba = "jamba"  # pylint: disable=invalid-name
    jinja = "jinja"  # pylint: disable=invalid-name
    qwen_25 = "qwen_25"  # pylint: disable=invalid-name
    qwen3 = "qwen3"  # pylint: disable=invalid-name
    tokenizer_default = "tokenizer_default"  # pylint: disable=invalid-name
    exaone = "exaone"  # pylint: disable=invalid-name
    metharme = "metharme"  # pylint: disable=invalid-name
    pixtral = "pixtral"  # pylint: disable=invalid-name
    llava = "llava"  # pylint: disable=invalid-name
    qwen2_vl = "qwen2_vl"  # pylint: disable=invalid-name
    gemma3 = "gemma3"  # pylint: disable=invalid-name


class CustomSupportedOptimizers(str, Enum):
    """Custom supported optimizers"""

    optimi_adamw = "optimi_adamw"  # pylint: disable=invalid-name
    ao_adamw_4bit = "ao_adamw_4bit"  # pylint: disable=invalid-name
    ao_adamw_8bit = "ao_adamw_8bit"  # pylint: disable=invalid-name
    ao_adamw_fp8 = "ao_adamw_fp8"  # pylint: disable=invalid-name
    adopt_adamw = "adopt_adamw"  # pylint: disable=invalid-name
<<<<<<< HEAD
    came_pytorch = "came_pytorch"  # pylint: disable=invalid-name
    muon = "muon"  # pylint: disable=invalid-name
=======
    muon = "muon"  # pylint: disable=invalid-name


class AttentionBackend(str, Enum):
    """Attention backend types"""

    eager = "eager"  # pylint: disable=invalid-name
    flash = "flash"  # pylint: disable=invalid-name
    flex = "flex"  # pylint: disable=invalid-name
    s2 = "s2"  # pylint: disable=invalid-name
    sdpa = "sdpa"  # pylint: disable=invalid-name
    xformers = "xformers"  # pylint: disable=invalid-name
>>>>>>> ef883b69
<|MERGE_RESOLUTION|>--- conflicted
+++ resolved
@@ -53,10 +53,7 @@
     ao_adamw_8bit = "ao_adamw_8bit"  # pylint: disable=invalid-name
     ao_adamw_fp8 = "ao_adamw_fp8"  # pylint: disable=invalid-name
     adopt_adamw = "adopt_adamw"  # pylint: disable=invalid-name
-<<<<<<< HEAD
     came_pytorch = "came_pytorch"  # pylint: disable=invalid-name
-    muon = "muon"  # pylint: disable=invalid-name
-=======
     muon = "muon"  # pylint: disable=invalid-name
 
 
@@ -68,5 +65,4 @@
     flex = "flex"  # pylint: disable=invalid-name
     s2 = "s2"  # pylint: disable=invalid-name
     sdpa = "sdpa"  # pylint: disable=invalid-name
-    xformers = "xformers"  # pylint: disable=invalid-name
->>>>>>> ef883b69
+    xformers = "xformers"  # pylint: disable=invalid-name