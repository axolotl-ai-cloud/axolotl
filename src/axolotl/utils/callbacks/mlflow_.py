--- conflicted
+++ resolved
@@ -1,11 +1,7 @@
 """MLFlow module for trainer callbacks"""
 
-<<<<<<< HEAD
 from axolotl.utils.logging import get_logger
-=======
-import logging
 import os
->>>>>>> a27b909c
 from shutil import copyfile
 from tempfile import NamedTemporaryFile
 from typing import TYPE_CHECKING
