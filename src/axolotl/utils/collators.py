--- conflicted
+++ resolved
@@ -208,9 +208,6 @@
         return {
             "input_ids": input_ids,
             "labels": labels,
-<<<<<<< HEAD
-        }
-=======
         }
 
 
@@ -243,5 +240,4 @@
                 arrays = [np.array(item) for item in features[feature]]
                 chunked_data[feature] = np.concatenate(arrays)
         features = [chunked_data]
-        return super().__call__(features, return_tensors=return_tensors)
->>>>>>> 1ac89980
+        return super().__call__(features, return_tensors=return_tensors)