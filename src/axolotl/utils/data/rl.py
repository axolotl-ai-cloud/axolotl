--- conflicted
+++ resolved
@@ -85,11 +85,8 @@
     sequence_len,
     handling="drop",  # Use the default handling mode
 ):
-<<<<<<< HEAD
     result = None
 
-=======
->>>>>>> c0a0c753
     if rl in (RLType.DPO, RLType.IPO, RLType.ORPO, RLType.SIMPO):
         if not (
             sample.get("prompt") and sample.get("chosen") and sample.get("rejected")
@@ -141,7 +138,6 @@
                     # Or maybe return None/empty dict? Let's return sample for now.
                     # If handling was drop, filter would remove this.
 
-<<<<<<< HEAD
                 else:
                     # Truncate the chosen and rejected responses if needed
                     if len_chosen > max_response_len:
@@ -166,9 +162,6 @@
             ) <= sequence_len
 
     elif rl == RLType.KTO:
-=======
-    if rl is RLType.KTO:
->>>>>>> c0a0c753
         if not (sample.get("prompt") and sample.get("completion")):
             raise ValueError("Prompt and completion keys are required for KTO datasets")
 
@@ -180,7 +173,6 @@
             tokenizer(completion, add_special_tokens=False)["input_ids"]
         )
 
-<<<<<<< HEAD
         # Truncate first
         if handling == "truncate":
             # If sequence fits, return sample unchanged
@@ -189,12 +181,6 @@
             else:
                 # Calculate maximum completion length
                 max_completion_len = sequence_len - len_prompt
-=======
-        return (len_prompt + len_completion) <= sequence_len
-
-    if rl is RLType.GRPO:
-        return True
->>>>>>> c0a0c753
 
                 if max_completion_len <= 0:
                     # Prompt too long, return sample for map
