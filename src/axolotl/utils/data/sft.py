--- conflicted
+++ resolved
@@ -507,11 +507,9 @@
     }
 
     LOG.info(
-<<<<<<< HEAD
-        f"Loading dataset with base_type: {d_base_type} and prompt_style: {d_prompt_style}",
-=======
         f"Loading dataset: {config_dataset['path']} with base_type: {d_base_type} and prompt_style: {d_prompt_style}"
->>>>>>> a27b909c
+      
+      
     )
 
     if (
