--- conflicted
+++ resolved
@@ -170,23 +170,17 @@
         )
         return dataset
 
-<<<<<<< HEAD
-    # Get the handling method from config, default to "drop" for backward compatibility
-    # Support legacy alias "excess_token_handling" as well
+    # Get the handling method from config, default to "drop" for backward compatibility.
+    # Support legacy alias "excess_token_handling" as well.
     handling = cfg.get(
         "sequence_len_overflow_handling",
-        cfg.get("excess_token_handling", "drop"),
-    )
-
-    # Use the new function with the specified handling mode
+        cfg.get("excess_token_handling", DEFAULT_SEQUENCE_LEN_OVERFLOW_HANDLING),
+    )
+
+    # Use the function with the specified handling mode
     seq_handler = functools.partial(
         truncate_or_drop_long_seq,
-        sequence_len=cfg.sequence_len,
-=======
-    drop_long = functools.partial(
-        drop_long_seq,
         sequence_len=sequence_len,
->>>>>>> 3d456200
         min_sequence_len=cfg.min_sample_len,
         handling=handling,
     )
@@ -207,11 +201,10 @@
 
     drop_long_kwargs = {}
     if filter_map_kwargs:
-<<<<<<< HEAD
         if handling == "truncate":
             drop_long_kwargs["desc"] = "Truncating Long Sequences"
         else:  # handling == "drop"
-            drop_long_kwargs["desc"] = "Dropping Long Sequences"
+            drop_long_kwargs["desc"] = f"Dropping Long Sequences (>{sequence_len})"
 
     if handling == "truncate":
         # Use map for truncate mode
@@ -221,7 +214,7 @@
             **filter_map_kwargs,
             **drop_long_kwargs,
         )
-        LOG.info(f"Truncated long samples in dataset to {cfg.sequence_len} tokens")
+        LOG.info(f"Truncated long samples in dataset to {sequence_len} tokens")
     else:  # handling == "drop"
         # Use filter for drop mode
         dataset = dataset.filter(
@@ -234,19 +227,5 @@
             dropped = prior_len - len(dataset)
             if dropped:
                 LOG.warning(f"Dropped {dropped} long samples from dataset")
-=======
-        drop_long_kwargs["desc"] = f"Dropping Long Sequences (>{sequence_len})"
-
-    dataset = dataset.filter(
-        drop_long,
-        batched=True,
-        **filter_map_kwargs,
-        **drop_long_kwargs,
-    )
-    if prior_len:
-        dropped = prior_len - len(dataset)
-        if dropped:
-            LOG.warning(f"Dropped {dropped} long samples from dataset")
->>>>>>> 3d456200
 
     return dataset