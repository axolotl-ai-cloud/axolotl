--- conflicted
+++ resolved
@@ -74,8 +74,12 @@
 LOG = logging.getLogger(__name__)
 
 MULTIMODEL_AUTO_MODEL_MAPPING = {
+    "mllama": MllamaForConditionalGeneration,
     "llava": LlavaForConditionalGeneration,
-    "mllama": MllamaForConditionalGeneration,
+    "qwen2_vl": Qwen2VLForConditionalGeneration,
+    "qwen2_5_vl": Qwen2_5_VLForConditionalGeneration,
+    "mistral3": Mistral3ForConditionalGeneration,
+    "gemma3": Gemma3ForConditionalGeneration,
 }
 
 
@@ -720,40 +724,9 @@
         should be set according to the type of the model.
         """
         if self.cfg.is_multimodal:
-<<<<<<< HEAD
-            if self.model_config.model_type == "llava":
-                self.AutoModelLoader = (  # pylint: disable=invalid-name
-                    LlavaForConditionalGeneration
-                )
-            elif self.model_config.model_type == "mllama":
-                self.AutoModelLoader = (  # pylint: disable=invalid-name
-                    MllamaForConditionalGeneration
-                )
-            elif self.model_config.model_type == "qwen2_vl":
-                self.AutoModelLoader = (  # pylint: disable=invalid-name
-                    Qwen2VLForConditionalGeneration
-                )
-            elif self.model_config.model_type == "qwen2_5_vl":
-                self.AutoModelLoader = (  # pylint: disable=invalid-name
-                    Qwen2_5_VLForConditionalGeneration
-                )
-            elif self.model_config.model_type == "mistral3":
-                self.AutoModelLoader = (  # pylint: disable=invalid-name
-                    Mistral3ForConditionalGeneration
-                )
-            elif self.model_config.model_type == "gemma3":
-                self.AutoModelLoader = (  # pylint: disable=invalid-name
-                    Gemma3ForConditionalGeneration
-                )
-            else:
-                self.AutoModelLoader = (
-                    AutoModelForVision2Seq  # pylint: disable=invalid-name
-                )
-=======
             self.auto_model_loader = MULTIMODEL_AUTO_MODEL_MAPPING.get(
                 self.model_config.model_type, AutoModelForVision2Seq
             )
->>>>>>> e44953d5
 
     def set_device_map_config(self) -> None:
         device_map = self.cfg.device_map
