--- conflicted
+++ resolved
@@ -332,22 +332,17 @@
             # LlamaRMSNorm layers are in fp32 after kbit_training or full finetune, so
             # we need to convert them back to fp16/bf16 for flash-attn compatibility.
             (
-<<<<<<< HEAD
                 (
                     needs_fa2_dtype
                     or self.cfg.flash_attention
                     or self.cfg.flex_attention
                     or self.cfg.sage_attention
                 )
-                and not self.qlora_fsdp
-=======
-                (needs_fa2_dtype or self.cfg.flash_attention or self.cfg.flex_attention)
                 and not self.is_qlora_and_fsdp_enabled
             )
             or (
                 # CCE requires embedding layers to be in fp16/bf16 for backward pass
                 self.cfg.cut_cross_entropy
->>>>>>> b54f9c94
             )
         )
 
@@ -614,19 +609,11 @@
             self.model_config._attn_implementation = "flash_attention_2"
         elif self.cfg.sdp_attention:
             self.model_kwargs["attn_implementation"] = "sdpa"
-<<<<<<< HEAD
-            self.model_config._attn_implementation = (  # pylint: disable=protected-access
-                "sdpa"
-            )
+            self.model_config._attn_implementation = "sdpa"
         elif self.cfg.sage_attention:
             # sets FA2 attention to re-use same internal handling like masking
             self.model_kwargs["attn_implementation"] = "flash_attention_2"
-            self.model_config._attn_implementation = (  # pylint: disable=protected-access
-                "flash_attention_2"
-            )
-=======
-            self.model_config._attn_implementation = "sdpa"
->>>>>>> b54f9c94
+            self.model_config._attn_implementation = "flash_attention_2"
         elif self.cfg.eager_attention:
             self.model_kwargs["attn_implementation"] = "eager"
             self.model_config._attn_implementation = "eager"
