"""
monkeypatch to add a get_turns method
"""

import logging
from typing import Generator, Tuple

from fastchat.conversation import SeparatorStyle

LOG = logging.getLogger("axolotl.monkeypatch.fastchat_conversation_turns")


def get_prompt(self) -> str:
    ret = ""
    for role, msg in self.get_turns():
        ret += role + msg
    return ret


def get_turns(  # pylint: disable=too-many-return-statements
    self,
) -> Generator[Tuple[str, str], None, None]:
    """Get the prompt for generation."""
    system_prompt = self.system_template.format(system_message=self.system_message)
    if self.sep_style == SeparatorStyle.ADD_COLON_SINGLE:
        yield "", system_prompt + self.sep
        for role, message in self.messages:
            if message:
                yield role + ": ", message + self.sep
            else:
                yield role + ":", ""
        return
    if self.sep_style == SeparatorStyle.ADD_COLON_TWO:
        seps = [self.sep, self.sep2]
        yield "", system_prompt + seps[0]
        for i, (role, message) in enumerate(self.messages):
            if message:
                yield role + ": ", message + seps[i % 2]
            else:
                yield role + ":", ""
        return
    if self.sep_style == SeparatorStyle.ADD_COLON_SPACE_SINGLE:
        yield "", system_prompt + self.sep
        for role, message in self.messages:
            if message:
                yield role + ": ", message + self.sep
            else:
                yield role + ": ", ""  # must be end with a space
        return
    if self.sep_style == SeparatorStyle.ADD_NEW_LINE_SINGLE:
        yield "", "" if system_prompt == "" else system_prompt + self.sep
        for role, message in self.messages:
            if message:
                yield role + "\n", message + self.sep
            else:
                yield role + "\n", ""
        return
    if self.sep_style == SeparatorStyle.NO_COLON_SINGLE:
        yield "", system_prompt
        for role, message in self.messages:
            if message:
                yield role, message + self.sep
            else:
                yield role, ""
        return
    if self.sep_style == SeparatorStyle.NO_COLON_TWO:
        seps = [self.sep, self.sep2]
        yield "", system_prompt
        for i, (role, message) in enumerate(self.messages):
            if message:
                yield role, message + seps[i % 2]
            else:
                yield role, ""
        return
    if self.sep_style == SeparatorStyle.RWKV:
        yield "", system_prompt
        for i, (role, message) in enumerate(self.messages):
            if message:
                yield role + ": ", message.replace("\r\n", "\n").replace(
                    "\n\n", "\n"
                ) + "\n\n"
            else:
                yield role + ":", ""
        return
    if self.sep_style == SeparatorStyle.LLAMA2:
        seps = [self.sep, self.sep2]
        if self.system_message:
            yield "", system_prompt
        else:
            yield "", "[INST] "
        for i, (role, message) in enumerate(self.messages[1:]):
            if message:
<<<<<<< HEAD
                yield role + " ", message + seps[i % 2]
=======
                if (i % 2 == 0 and not self.system_message) or (
                    i % 2 != 0 and self.system_message
                ):
                    role = "<s> " + role
                yield role + " ", message
            else:
                yield role, ""
        return
    if self.sep_style == SeparatorStyle.LLAMA2 and self.name == "mistral":
        contains_sys_msg = False
        if self.system_message:
            contains_sys_msg = True
            if self.messages:
                # There is no clear guidance on how to handle system messages in Mistral so we just prepend it to the first human instruction separated by a newline
                first_role, first_msg = self.messages[0]
                if first_role == self.roles[0]:
                    system_prompt = self.system_template.format(
                        system_message=" " + self.system_message
                    )
                    system_prompt += first_msg
                    self.messages.pop(0)
            yield "", system_prompt
        for i, (role, message) in enumerate(self.messages):
            if message and i == 0 and not contains_sys_msg:
                yield "", system_prompt.strip() + " " + message  # if there is no system message, we need to make sure there is the a `<s> [INST]` at the beginning of the first instruction.
            elif message:
                yield role + " ", message
>>>>>>> 1ac89980
            else:
                yield role, ""
        return
    if self.sep_style == SeparatorStyle.GEMMA:
        if self.system_message:
            raise ValueError("Gemma chat template does not support system messages")
        for i, (role, message) in enumerate(self.messages):
            prefix = "<bos>" if i == 0 else ""
            message_str = message if message else ""
            yield prefix + "<start_of_turn>" + role + "\n", message_str + "<end_of_turn>\n"
        return
    if self.sep_style == SeparatorStyle.CHATGLM:
        # source: https://huggingface.co/THUDM/chatglm-6b/blob/1d240ba371910e9282298d4592532d7f0f3e9f3e/modeling_chatglm.py#L1302-L1308
        # source2: https://huggingface.co/THUDM/chatglm2-6b/blob/e186c891cf64310ac66ef10a87e6635fa6c2a579/modeling_chatglm.py#L926
        round_add_n = 1 if self.name == "chatglm2" else 0
        if system_prompt:
            yield "", system_prompt + self.sep

        for i, (role, message) in enumerate(self.messages):
            if i % 2 == 0:
                yield "", f"[Round {i//2 + round_add_n}]{self.sep}"

            if message:
                yield f"{role}：", f"{message}{self.sep}"
            else:
                yield f"{role}：", ""
        return
    if self.sep_style == SeparatorStyle.CHATML:
        yield "", "" if system_prompt == "" else system_prompt + self.sep + "\n"
        for role, message in self.messages:
            if message:
                yield role + "\n", message + self.sep + "\n"
            else:
                yield role + "\n", ""
        return
    if self.sep_style == SeparatorStyle.CONVERSATIONAL_LM:
        yield "", "" if system_prompt == "" else system_prompt + self.sep + "\n"
        for role, message in self.messages:
            # if it's the last message
            if message == self.messages[-1][1]:
                yield role, message + self.sep + "\n"
                continue
            if message:
                yield role + "\n", message + "\n"
            else:
                yield role + "\n", ""
        return
    if self.sep_style == SeparatorStyle.CHATINTERN:
        # source: https://huggingface.co/internlm/internlm-chat-7b-8k/blob/bd546fa984b4b0b86958f56bf37f94aa75ab8831/modeling_internlm.py#L771
        seps = [self.sep, self.sep2]
        yield "", system_prompt
        for i, (role, message) in enumerate(self.messages):
            prefix = "<s>" if i % 2 == 0 else ""
            if message:
                yield prefix + role + ":", message + seps[i % 2] + "\n"
            else:
                yield role + ":", ""
        return
    if self.sep_style == SeparatorStyle.DOLLY:
        seps = [self.sep, self.sep2]
        yield "", system_prompt
        for i, (role, message) in enumerate(self.messages):
            if message:
                suffix = "\n\n" if i % 2 == 1 else ""
                yield role + ":\n", message + seps[i % 2] + suffix
            else:
                yield role + ":\n", ""
        return
    if self.sep_style == SeparatorStyle.PHOENIX:
        yield "", system_prompt
        for role, message in self.messages:
            if message:
                yield role + ": ", "<s>" + message + "</s>"
            else:
                yield role + ": " + "<s>", ""
        return
    if self.sep_style == SeparatorStyle.ROBIN:
        yield "", system_prompt + self.sep
        for role, message in self.messages:
            if message:
                yield role + ":\n", message + self.sep
            else:
                yield role + ":\n", ""
        return
    if self.sep_style == SeparatorStyle.FALCON_CHAT:
        if self.system_message:
            yield "", system_prompt + self.sep
        for role, message in self.messages:
            if message:
                yield role + ": ", message + self.sep
            else:
                yield role + ":", ""
    else:
        raise ValueError(f"Invalid style: {self.sep_style}")


def add_get_turns_to_conversation():
    import fastchat.conversation

    fastchat.conversation.Conversation.get_turns = get_turns
    fastchat.conversation.Conversation.get_prompt = get_prompt<|MERGE_RESOLUTION|>--- conflicted
+++ resolved
@@ -90,9 +90,6 @@
             yield "", "[INST] "
         for i, (role, message) in enumerate(self.messages[1:]):
             if message:
-<<<<<<< HEAD
-                yield role + " ", message + seps[i % 2]
-=======
                 if (i % 2 == 0 and not self.system_message) or (
                     i % 2 != 0 and self.system_message
                 ):
@@ -120,7 +117,6 @@
                 yield "", system_prompt.strip() + " " + message  # if there is no system message, we need to make sure there is the a `<s> [INST]` at the beginning of the first instruction.
             elif message:
                 yield role + " ", message
->>>>>>> 1ac89980
             else:
                 yield role, ""
         return
