--- conflicted
+++ resolved
@@ -14,20 +14,14 @@
         Conversation(
             name="chatml",
             system_template="<|im_start|>system\n{system_message}",
-<<<<<<< HEAD
             system_message="",
             roles=["<|im_start|>user", "<|im_start|>assistant"],
-=======
-            system_message=system_message,
-            roles=("<|im_start|>user", "<|im_start|>assistant"),
->>>>>>> b3f680d3
             sep_style=SeparatorStyle.CHATML,
             sep="<|im_end|>",
         )
     )
     register_conv_template(
         Conversation(
-<<<<<<< HEAD
             name="llama-3",
             system_template="<|start_header_id|>system<|end_header_id|>\n\n{system_message}<|eot_id|>",
             system_message="",
@@ -36,46 +30,6 @@
             sep="",
             # stop_str="<|eot_id|>",
             # stop_token_ids=[128001, 128009],
-        )
-    )
-
-
-def load(tokenizer, cfg, ds_cfg: Optional[Dict[str, Any]] = None):
-    conversation = (
-        ds_cfg["conversation"] if ds_cfg and "conversation" in ds_cfg else None
-    )
-    field_human = ds_cfg["field_human"] if ds_cfg and "field_human" in ds_cfg else None
-    field_model = ds_cfg["field_model"] if ds_cfg and "field_model" in ds_cfg else None
-    roles = ds_cfg["roles"].to_dict() if ds_cfg and "roles" in ds_cfg else None
-    strategy = SimpleShareGPTPromptTokenizingStrategy(
-        ShareGPTPrompterV2(
-            conversation=conversation,
-            role_key_model=field_model,
-            role_key_human=field_human,
-            roles=roles,
-        ),
-        tokenizer,
-        cfg.train_on_inputs,
-        cfg.sequence_len,
-    )
-    if ds_cfg and "strict" in ds_cfg:
-        strategy.strict = ds_cfg["strict"]
-    return strategy
-
-
-def load_role(tokenizer, cfg):
-    return SimpleRoleShareGPTPromptTokenizingStrategy(
-        ShareGPTPrompterV2(),
-        tokenizer,
-        cfg.train_on_inputs,
-        cfg.sequence_len,
-=======
-            name="chatml_glaive",
-            system_template="<|im_start|>system\n{system_message}",
-            system_message=system_message,
-            roles=("<|im_start|>user", "<|im_start|>assistant", "<|im_start|>tool"),
-            sep_style=SeparatorStyle.CHATML,
-            sep="<|im_end|>",
         )
     )
 
@@ -93,7 +47,6 @@
             stop_str="<|eot_id|>",
             stop_token_ids=[128001, 128009],
         )
->>>>>>> b3f680d3
     )
 
 
@@ -132,7 +85,54 @@
             strategy.messages = ds_cfg["field_messages"]
         return strategy
 
-    return _load
+
+def load_ultrachat(tokenizer, cfg, ds_cfg: Optional[Dict[str, Any]] = None):
+    conversation = (
+        ds_cfg["conversation"] if ds_cfg and "conversation" in ds_cfg else None
+    )
+    strategy = UltrachatShareGPTPromptTokenizingStrategy(
+        ShareGPTPrompterV2(
+            conversation=conversation,
+        ),
+        tokenizer,
+        cfg.train_on_inputs,
+        cfg.sequence_len,
+    )
+    if ds_cfg and "strict" in ds_cfg:
+        strategy.strict = ds_cfg["strict"]
+    return strategy
+
+
+def load_role(tokenizer, cfg):
+    return SimpleRoleShareGPTPromptTokenizingStrategy(
+        ShareGPTPrompterV2(),
+        tokenizer,
+        cfg.train_on_inputs,
+        cfg.sequence_len,
+    )
+
+
+def load_guanaco(tokenizer, cfg):
+    return GuanacoShareGPTPromptTokenizingStrategy(
+        ShareGPTPrompterV2(),
+        tokenizer,
+        cfg.train_on_inputs,
+        cfg.sequence_len,
+    )
+
+
+def load_glaive(tokenizer, cfg, ds_cfg: Optional[Dict[str, Any]] = None):
+    conversation = (
+        ds_cfg["conversation"]
+        if ds_cfg and "conversation" in ds_cfg
+        else "chatml_glaive"
+    )
+    return GlaiveShareGPTPromptTokenizingStrategy(
+        ShareGPTPrompterV2(conversation=conversation),
+        tokenizer,
+        cfg.train_on_inputs,
+        cfg.sequence_len,
+    )
 
 
 class SimpleShareGPTPromptTokenizingStrategy(ShareGPTPromptTokenizingStrategy):
