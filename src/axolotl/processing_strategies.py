--- conflicted
+++ resolved
@@ -455,13 +455,39 @@
         return labels
 
 
-<<<<<<< HEAD
+class InternVLProcessingStrategy(ProcessingStrategy):
+    """Processing Strategy class for InternVL"""
+
+    def __init__(
+        self,
+        processor: ProcessorMixin,
+        chat_template: Optional[str] = None,
+        image_size: int | tuple[int, int] | None = None,
+        image_resize_algorithm: Resampling | None = None,
+    ):
+        super().__init__(processor, chat_template, image_size, image_resize_algorithm)
+
+        if not hasattr(processor, "image_ids"):
+            raise ValueError("'image_ids' missing from InternVL Processor.")
+
+        self.image_token_ids = processor.image_ids
+
+    def process_labels(self, input_ids):
+        labels = input_ids.clone()
+
+        labels[labels == self.processor.tokenizer.pad_token_id] = -100
+
+        for ids in self.image_token_ids:
+            labels[labels == ids] = -100
+
+        # Note: Check if need to mask 'video_token' as it gets converted to
+        # image patches during media processing
+
+        return labels
+
+
 class Glm4vProcessingStrategy(ProcessingStrategy):
     """Processing Strategy class for GLM4V and GLM4V-MoE vision models."""
-=======
-class InternVLProcessingStrategy(ProcessingStrategy):
-    """Processing Strategy class for InternVL"""
->>>>>>> 66a3de36
 
     def __init__(
         self,
@@ -472,7 +498,6 @@
     ):
         super().__init__(processor, chat_template, image_size, image_resize_algorithm)
 
-<<<<<<< HEAD
         self.tokenizer = getattr(processor, "tokenizer", processor)
 
         self.image_token = "<|image|>"  # nosec
@@ -496,17 +521,10 @@
         self.end_video_token_id = self.tokenizer.convert_tokens_to_ids(
             self.end_video_token
         )
-=======
-        if not hasattr(processor, "image_ids"):
-            raise ValueError("'image_ids' missing from InternVL Processor.")
-
-        self.image_token_ids = processor.image_ids
->>>>>>> 66a3de36
 
     def process_labels(self, input_ids):
         labels = input_ids.clone()
 
-<<<<<<< HEAD
         labels[labels == self.tokenizer.pad_token_id] = -100
 
         labels[labels == self.image_token_id] = -100
@@ -516,15 +534,6 @@
         labels[labels == self.video_token_id] = -100
         labels[labels == self.begin_video_token_id] = -100
         labels[labels == self.end_video_token_id] = -100
-=======
-        labels[labels == self.processor.tokenizer.pad_token_id] = -100
-
-        for ids in self.image_token_ids:
-            labels[labels == ids] = -100
-
-        # Note: Check if need to mask 'video_token' as it gets converted to
-        # image patches during media processing
->>>>>>> 66a3de36
 
         return labels
 
