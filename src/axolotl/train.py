"""Prepare and train a model on a dataset. Can also infer from a model or merge lora"""

import os
import signal
import sys
import weakref
from dataclasses import dataclass
from pathlib import Path
from typing import Optional, Tuple, Union

import torch
import transformers.modelcard
from accelerate import Accelerator
from accelerate.logging import get_logger
from datasets import Dataset
<<<<<<< HEAD
from optimum.bettertransformer import BetterTransformer
from transformers.deepspeed import is_deepspeed_zero3_enabled
=======
from peft import PeftModel
from pkg_resources import get_distribution  # type: ignore
from transformers import PreTrainedModel, PreTrainedTokenizer
from transformers.integrations.deepspeed import is_deepspeed_zero3_enabled
>>>>>>> 1ac89980

from axolotl.common.cli import TrainerCliArgs
from axolotl.logging_config import configure_logging
from axolotl.monkeypatch import neft_embeddings
from axolotl.utils.dict import DictDefault
<<<<<<< HEAD
=======
from axolotl.utils.freeze import freeze_layers_except
>>>>>>> 1ac89980
from axolotl.utils.models import load_model, load_tokenizer
from axolotl.utils.trainer import setup_trainer

try:
    from optimum.bettertransformer import BetterTransformer
except ImportError:
    BetterTransformer = None

project_root = os.path.abspath(os.path.join(os.path.dirname(__file__), ".."))
src_dir = os.path.join(project_root, "src")
sys.path.insert(0, src_dir)

configure_logging()
LOG = get_logger("axolotl.train")


@dataclass
class TrainDatasetMeta:
    """
    dataclass to capture the dataset specific options for training
    """

    train_dataset: Dataset
    eval_dataset: Optional[Dataset] = None
    total_num_steps: Optional[int] = None


def train(
    *, cfg: DictDefault, cli_args: TrainerCliArgs, dataset_meta: TrainDatasetMeta
) -> Tuple[Union[PeftModel, PreTrainedModel], PreTrainedTokenizer]:
    # load the tokenizer first
    LOG.debug(
        f"loading tokenizer... {cfg.tokenizer_config or cfg.base_model_config}",
        main_process_only=True,
    )
    tokenizer = load_tokenizer(cfg)
    
    print(tokenizer)

    train_dataset = dataset_meta.train_dataset
    eval_dataset = dataset_meta.eval_dataset
    total_num_steps = dataset_meta.total_num_steps

<<<<<<< HEAD
    # Load the model and tokenizer
    msg = "loading model"
    if cfg.adapter:
        msg += " and peft_config..."
    LOG.debug(msg)
    model, peft_config = load_model(cfg, tokenizer, inference=cli_args.inference)

    safe_serialization = cfg.save_safetensors is True

=======
>>>>>>> 1ac89980
    if cfg.resume_from_checkpoint is None and cfg.auto_resume_from_checkpoints:
        possible_checkpoints = [
            str(cp) for cp in Path(cfg.output_dir).glob("checkpoint-*")
        ]
        if len(possible_checkpoints) > 0:
            sorted_paths = sorted(
                possible_checkpoints,
                key=lambda path: int(path.split("-")[-1]),
            )
            cfg.resume_from_checkpoint = sorted_paths[-1]
            LOG.info(
                f"Using Auto-resume functionality to start with checkpoint at {cfg.resume_from_checkpoint}"
            )
    resume_from_checkpoint = cfg.resume_from_checkpoint

<<<<<<< HEAD
    trainer = setup_trainer(
        cfg, train_dataset, eval_dataset, model, tokenizer, total_num_steps
    )
    
    if hasattr(model, "config"):
        model.config.use_cache = False
=======
    # Load the model and tokenizer
    msg = "loading model"
    if cfg.adapter:
        msg += " and peft_config..."
    LOG.debug(msg)
    # we wait unitl the last possible moment to setup Accelerator
    Accelerator()
    model, peft_config = load_model(cfg, tokenizer, inference=cli_args.inference)
    model.generation_config.do_sample = True

    model_ref = None
    if cfg.rl and cfg.rl != "orpo":
        if cfg.adapter and not cfg.rl_adapter_ref_model:
            # use built-in trl autounwrap
            LOG.debug("Passing model_ref: None to RL trainer")
            model_ref = None  # explicit setting to None
        else:
            # load the model again for model_ref/baseline
            model_ref, _ = load_model(
                cfg, tokenizer, inference=cli_args.inference, reference_model=True
            )

    safe_serialization = cfg.save_safetensors is True

    if cfg.unfrozen_parameters:
        freeze_layers_except(model, cfg.unfrozen_parameters)

    trainer = setup_trainer(
        cfg,
        train_dataset,
        eval_dataset,
        (model, model_ref, peft_config),
        tokenizer,
        total_num_steps,
    )
>>>>>>> 1ac89980

    # go ahead and presave, so we have the adapter config available to inspect
    if peft_config:
        LOG.info(f"Pre-saving adapter config to {cfg.output_dir}")
        peft_config.save_pretrained(cfg.output_dir)
    # additionally presave the tokenizer and model configs
    if not Path(cfg.output_dir).is_dir():
        os.makedirs(cfg.output_dir, exist_ok=True)
    tokenizer.save_pretrained(str(Path(cfg.output_dir)))
    if hasattr(model, "config"):
        model.config.save_pretrained(str(Path(cfg.output_dir)))

    # In case we want to stop early with ctrl+c, this is a nice to have to save the pretrained model
    if cfg.local_rank == 0:

        def terminate_handler(_, __, model_weakref):
            if model_weakref() is not None:
                _model = model_weakref()
                if cfg.flash_optimum and BetterTransformer:
                    _model = BetterTransformer.reverse(_model)
                _model.save_pretrained(
                    cfg.output_dir, safe_serialization=safe_serialization
                )
            sys.exit(0)

        _model_weakref = weakref.ref(model)
        signal.signal(
            signal.SIGINT,
            lambda signum, frame: terminate_handler(signum, frame, _model_weakref),
        )

    badge_markdown = """[<img src="https://raw.githubusercontent.com/OpenAccess-AI-Collective/axolotl/main/image/axolotl-badge-web.png" alt="Built with Axolotl" width="200" height="32"/>](https://github.com/OpenAccess-AI-Collective/axolotl)"""
    transformers.modelcard.AUTOGENERATED_TRAINER_COMMENT += f"\n{badge_markdown}"

    LOG.info("Starting trainer...")
    if cfg.group_by_length:
        LOG.info("hang tight... sorting dataset for group_by_length")

    pretrain_hooks(cfg, trainer)
    if cfg.flash_optimum:
        with torch.backends.cuda.sdp_kernel(
            # TODO configure these from the YAML w/ sdp_kernel_kwargs: ...
            enable_flash=True,
            enable_math=True,
            enable_mem_efficient=True,
        ):
            trainer.train(resume_from_checkpoint=resume_from_checkpoint)
    else:
        trainer.train(resume_from_checkpoint=resume_from_checkpoint)
    post_train_hooks(cfg, trainer)

    LOG.info(f"Training Completed!!! Saving pre-trained model to {cfg.output_dir}")

    # post training
    for name, module in model.named_modules():
        if hasattr(module, "_post_training"):
            module._post_training(model, name)  # pylint: disable=protected-access

    if trainer.is_fsdp_enabled:
        trainer.accelerator.state.fsdp_plugin.set_state_dict_type("FULL_STATE_DICT")
        LOG.info("Set FSDP state dict type to FULL_STATE_DICT for saving.")

    if cfg.relora_steps:
        if cfg.adapter == "lora" and not (cfg.load_in_4bit or cfg.load_in_8bit):
            model = model.merge_and_unload()
        else:
            # final model weights have already been saved by `ReLoRACallback.on_train_end`
            return model, tokenizer

    # TODO do we need this fix? https://huggingface.co/docs/accelerate/usage_guides/fsdp#saving-and-loading
    # only save on rank 0, otherwise it corrupts output on multi-GPU when multiple processes attempt to write the same file
    if cfg.fsdp:
        trainer.save_model(cfg.output_dir)
    elif cfg.deepspeed and is_deepspeed_zero3_enabled():
        # Copied over from: https://github.com/huggingface/accelerate/blob/5ae611118057232f441055f7ef9ba0b0f2b8d533/docs/source/usage_guides/deepspeed.md#saving-and-loading
        trainer.accelerator.wait_for_everyone()
        unwrapped_model = trainer.accelerator.unwrap_model(trainer.model_wrapped)

        # Saves the whole/unpartitioned fp16 model when in ZeRO Stage-3 to the output directory if
        # `stage3_gather_16bit_weights_on_model_save` is True in DeepSpeed Config file or
        # `zero3_save_16bit_model` is True in DeepSpeed Plugin.
        # For Zero Stages 1 and 2, models are saved as usual in the output directory.
        # The model name saved is `pytorch_model.bin`
        unwrapped_model.save_pretrained(
            cfg.output_dir,
            is_main_process=trainer.accelerator.is_main_process,
            save_function=trainer.accelerator.save,
            state_dict=trainer.accelerator.get_state_dict(trainer.model_wrapped),
        )
    elif cfg.local_rank == 0:
        if cfg.flash_optimum and BetterTransformer:
            model = BetterTransformer.reverse(model)

        model.save_pretrained(cfg.output_dir, safe_serialization=safe_serialization)

    if not cfg.hub_model_id:
<<<<<<< HEAD
        trainer.create_model_card(model_name=cfg.output_dir.lstrip("./"))
=======
        try:
            trainer.create_model_card(model_name=cfg.output_dir.lstrip("./"))
        except AttributeError:
            pass
    elif cfg.hub_model_id:
        # defensively push to the hub to ensure the model card is updated
        trainer.push_to_hub()
>>>>>>> 1ac89980

    return model, tokenizer


def pretrain_hooks(cfg, trainer):
    """
    Run hooks right before kicking off the training
    :param cfg:
    :param trainer:
    :return:
    """
    neft_embeddings.pretrain_hook(cfg, trainer)


def post_train_hooks(cfg, trainer):
    """
    Run hooks right after training completes
    :param cfg:
    :param trainer:
    :return:
    """
    neft_embeddings.post_train_hook(cfg, trainer)<|MERGE_RESOLUTION|>--- conflicted
+++ resolved
@@ -13,24 +13,16 @@
 from accelerate import Accelerator
 from accelerate.logging import get_logger
 from datasets import Dataset
-<<<<<<< HEAD
-from optimum.bettertransformer import BetterTransformer
-from transformers.deepspeed import is_deepspeed_zero3_enabled
-=======
 from peft import PeftModel
 from pkg_resources import get_distribution  # type: ignore
 from transformers import PreTrainedModel, PreTrainedTokenizer
 from transformers.integrations.deepspeed import is_deepspeed_zero3_enabled
->>>>>>> 1ac89980
 
 from axolotl.common.cli import TrainerCliArgs
 from axolotl.logging_config import configure_logging
 from axolotl.monkeypatch import neft_embeddings
 from axolotl.utils.dict import DictDefault
-<<<<<<< HEAD
-=======
 from axolotl.utils.freeze import freeze_layers_except
->>>>>>> 1ac89980
 from axolotl.utils.models import load_model, load_tokenizer
 from axolotl.utils.trainer import setup_trainer
 
@@ -74,18 +66,6 @@
     eval_dataset = dataset_meta.eval_dataset
     total_num_steps = dataset_meta.total_num_steps
 
-<<<<<<< HEAD
-    # Load the model and tokenizer
-    msg = "loading model"
-    if cfg.adapter:
-        msg += " and peft_config..."
-    LOG.debug(msg)
-    model, peft_config = load_model(cfg, tokenizer, inference=cli_args.inference)
-
-    safe_serialization = cfg.save_safetensors is True
-
-=======
->>>>>>> 1ac89980
     if cfg.resume_from_checkpoint is None and cfg.auto_resume_from_checkpoints:
         possible_checkpoints = [
             str(cp) for cp in Path(cfg.output_dir).glob("checkpoint-*")
@@ -101,14 +81,6 @@
             )
     resume_from_checkpoint = cfg.resume_from_checkpoint
 
-<<<<<<< HEAD
-    trainer = setup_trainer(
-        cfg, train_dataset, eval_dataset, model, tokenizer, total_num_steps
-    )
-    
-    if hasattr(model, "config"):
-        model.config.use_cache = False
-=======
     # Load the model and tokenizer
     msg = "loading model"
     if cfg.adapter:
@@ -144,7 +116,6 @@
         tokenizer,
         total_num_steps,
     )
->>>>>>> 1ac89980
 
     # go ahead and presave, so we have the adapter config available to inspect
     if peft_config:
@@ -241,9 +212,6 @@
         model.save_pretrained(cfg.output_dir, safe_serialization=safe_serialization)
 
     if not cfg.hub_model_id:
-<<<<<<< HEAD
-        trainer.create_model_card(model_name=cfg.output_dir.lstrip("./"))
-=======
         try:
             trainer.create_model_card(model_name=cfg.output_dir.lstrip("./"))
         except AttributeError:
@@ -251,7 +219,6 @@
     elif cfg.hub_model_id:
         # defensively push to the hub to ensure the model card is updated
         trainer.push_to_hub()
->>>>>>> 1ac89980
 
     return model, tokenizer
 
