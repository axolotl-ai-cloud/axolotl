--- conflicted
+++ resolved
@@ -30,17 +30,9 @@
     fix_untrained_tokens,
 )
 from axolotl.integrations.base import PluginManager
-<<<<<<< HEAD
-from axolotl.loaders import (
-    ModelLoader,
-    load_processor,
-    load_tokenizer,
-)
+from axolotl.loaders import ModelLoader, load_processor, load_tokenizer
 from axolotl.telemetry.errors import send_errors
 from axolotl.telemetry.manager import TelemetryManager
-=======
-from axolotl.loaders import ModelLoader, load_processor, load_tokenizer
->>>>>>> 8c7f63cf
 from axolotl.utils.ctx_managers.sequence_parallel import SequenceParallelContextManager
 from axolotl.utils.dict import DictDefault
 from axolotl.utils.distributed import cleanup_distributed
@@ -75,14 +67,10 @@
             `None`), and processor (if multimodal, else `None`).
     """
     # Load tokenizer
-<<<<<<< HEAD
     LOG.debug(
         f"loading tokenizer... {cfg.tokenizer_config or cfg.base_model_config}",
         main_process_only=True,
     )
-=======
-    LOG.debug(f"Loading tokenizer... {cfg.tokenizer_config or cfg.base_model_config}")
->>>>>>> 8c7f63cf
     tokenizer = load_tokenizer(cfg)
 
     # Load processor for multimodal models if needed
@@ -597,15 +585,6 @@
         processor,
     ) = setup_model_and_trainer(cfg, dataset_meta)
 
-<<<<<<< HEAD
-    # Determine if we need to resume from a checkpoint
-    resume_from_checkpoint = determine_resume_checkpoint(cfg)
-
-    # Configuration for saving
-    safe_serialization = cfg.save_safetensors is True
-
-=======
->>>>>>> 8c7f63cf
     # Handle untrained tokens if configured
     safe_serialization = cfg.save_safetensors is True
     train_dataset = dataset_meta.train_dataset
@@ -619,10 +598,7 @@
     setup_model_card(cfg)
 
     # Execute the training
-<<<<<<< HEAD
-=======
     resume_from_checkpoint = determine_last_checkpoint(cfg)
->>>>>>> 8c7f63cf
     execute_training(cfg, trainer, resume_from_checkpoint)
 
     # clear cache
@@ -637,9 +613,6 @@
     create_model_card(cfg, trainer)
     if not cfg.use_ray:
         cleanup_distributed()
-<<<<<<< HEAD
     PLUGIN_MANAGER.post_train(cfg, model)
-=======
->>>>>>> 8c7f63cf
 
     return model, tokenizer, trainer