"""Prepare and train a model on a dataset. Can also infer from a model or merge lora"""

from __future__ import annotations

import importlib
import inspect
import json
import os
import shutil
import signal
import sys
import typing
import weakref
from collections import OrderedDict
from contextlib import ExitStack
from pathlib import Path
from typing import Any, Dict

import torch
import transformers.modelcard
from datasets import Dataset
from huggingface_hub.errors import OfflineModeIsEnabled
from peft import PeftConfig, PeftModel
from transformers import PreTrainedModel, PreTrainedTokenizer, ProcessorMixin
from transformers.integrations.deepspeed import is_deepspeed_zero3_enabled
from transformers.trainer import Trainer

from axolotl.common.datasets import TrainDatasetMeta
from axolotl.contribs.lgpl import (  # pylint: disable = no-name-in-module
    fix_untrained_tokens,
)
from axolotl.integrations.base import PluginManager
from axolotl.loaders import (
    ModelLoader,
    load_processor,
    load_tokenizer,
)
from axolotl.utils.ctx_managers.sequence_parallel import SequenceParallelContextManager
from axolotl.utils.dict import DictDefault
from axolotl.utils.distributed import cleanup_distributed
from axolotl.utils.freeze import freeze_layers_except
from axolotl.utils.logging import get_logger
from axolotl.utils.schemas.enums import RLType
from axolotl.utils.train import determine_last_checkpoint
from axolotl.utils.trainer import setup_trainer

try:
    from optimum.bettertransformer import BetterTransformer
except ImportError:
    BetterTransformer = None

if typing.TYPE_CHECKING:
    from axolotl.core.builders import HFCausalTrainerBuilder, HFRLTrainerBuilder

LOG = get_logger(__name__)


def setup_model_and_tokenizer(
    cfg: DictDefault,
) -> tuple[
    PreTrainedModel, PreTrainedTokenizer, PeftConfig | None, ProcessorMixin | None
]:
    """Load the tokenizer, processor (for multimodal models), and model based on
    configuration.

    Args:
        cfg: Dictionary mapping `axolotl` config keys to values.

    Returns:
        Tuple containing model, tokenizer, `peft_config` (if LoRA / QLoRA, else
            `None`), and processor (if multimodal, else `None`).
    """
    # Load tokenizer
    LOG.debug(f"Loading tokenizer... {cfg.tokenizer_config or cfg.base_model_config}")
    tokenizer = load_tokenizer(cfg)

    # Load processor for multimodal models if needed
    processor = None
    if cfg.is_multimodal:
        processor = load_processor(cfg, tokenizer)

    # Load the model
    LOG.debug("Loading model")

    model_loader = ModelLoader(cfg, tokenizer, processor=processor)
    model, peft_config = model_loader.load()
    if model.generation_config is not None:
        model.generation_config.do_sample = True

    # Apply freezing if specified
    if cfg.unfrozen_parameters:
        freeze_layers_except(model, cfg.unfrozen_parameters)
        if any(
            any(embed in param for embed in ["lm_head", "embed_tokens"])
            for param in cfg.unfrozen_parameters
        ):
            model.enable_input_require_grads()

    return model, tokenizer, peft_config, processor


def setup_reference_model(
    cfg: DictDefault, tokenizer: PreTrainedTokenizer
) -> PreTrainedModel | None:
    """
    Set up the reference model for RL training if needed.

    Args:
        cfg: Dictionary mapping `axolotl` config keys to values.
        tokenizer: The tokenizer to use for the reference model.

    Returns:
        Reference model if needed for RL training, `None` otherwise.
    """
    model_ref = None
    if cfg.rl and cfg.rl != RLType.ORPO:
        if cfg.adapter and not cfg.rl_adapter_ref_model:
            # use built-in trl autounwrap
            LOG.debug("Passing model_ref: None to RL trainer")
            model_ref = None  # explicit setting to None
        else:
            reference_model: bool = True
            if cfg.rl == RLType.GRPO and cfg.trl.beta == 0:
                reference_model = False
            # load the model again for model_ref/baseline
            model_loader = ModelLoader(cfg, tokenizer, reference_model=reference_model)
            model_ref, _ = model_loader.load()
    return model_ref


def setup_signal_handler(
    cfg: DictDefault, model: PreTrainedModel, safe_serialization: bool
):
    """
    Set up signal handler for graceful termination.

    Args:
        cfg: Dictionary mapping `axolotl` config keys to values.
        model: The model to save on termination
        safe_serialization: Whether to use safe serialization when saving
    """
    # ray workers don't have access to this signal
    if cfg.local_rank == 0 and not cfg.use_ray:

        def terminate_handler(_, __, model_weakref):
            if model_weakref() is not None:
                _model = model_weakref()
                if cfg.flash_optimum and BetterTransformer:
                    _model = BetterTransformer.reverse(_model)
                _model.save_pretrained(
                    cfg.output_dir, safe_serialization=safe_serialization
                )

            cleanup_distributed()
            sys.exit(0)

        _model_weakref = weakref.ref(model)
        signal.signal(
            signal.SIGINT,
            lambda signum, frame: terminate_handler(signum, frame, _model_weakref),
        )


def execute_training(
    cfg: DictDefault, trainer: Any, resume_from_checkpoint: str | None
):
    """
    Execute the training process with appropriate SDP kernel configurations.

    Args:
        cfg: Dictionary mapping `axolotl` config keys to values.
        trainer: The configured trainer object.
        resume_from_checkpoint: Path to checkpoint to resume from, if applicable.
    """
    with ExitStack() as stack:
        # Define the context managers to use
        if cfg.flash_optimum:
            stack.enter_context(
                torch.backends.cuda.sdp_kernel(
                    enable_flash=True,
                    enable_math=True,
                    enable_mem_efficient=True,
                )
            )

        if cfg.context_parallel_size > 1:
            models = [trainer.model]
            if hasattr(trainer, "ref_model") and trainer.ref_model:
                models.append(trainer.ref_model)

            stack.enter_context(
                SequenceParallelContextManager(
                    models=models,
                    context_parallel_size=cfg.context_parallel_size,
                    gradient_accumulation_steps=cfg.gradient_accumulation_steps,
                    ring_attn_func=cfg.ring_attn_func,
                    heads_k_stride=cfg.heads_k_stride,
                    gather_outputs=cfg.rl is RLType.GRPO,
                    device_mesh=trainer.accelerator.torch_device_mesh,
                )
            )

        LOG.info("Starting trainer...")
        # TODO: disabling for now as not compatible with FSDP2 + torchao low bit optimizers
        # if cfg.bf16:
        #     torch.set_default_dtype(torch.bfloat16)
        trainer.train(resume_from_checkpoint=resume_from_checkpoint)

        plugin_manager = PluginManager.get_instance()
        plugin_manager.post_train(cfg, trainer.model)


def save_trained_model(
    cfg: DictDefault,
    trainer: Any,
    model: PreTrainedModel,
    safe_serialization: bool,
):
    """
    Save the trained model according to configuration and training setup.

    Args:
        cfg: Dictionary mapping `axolotl` config keys to values.
        trainer: The trainer object.
        model: The trained model to save.
        safe_serialization: Whether to use safe serialization.
    """
    LOG.info(f"Training completed! Saving trained model to {cfg.output_dir}.")

    # Post training module hooks
    for name, module in model.named_modules():
        if hasattr(module, "_post_training"):
            module._post_training(model, name)  # pylint: disable=protected-access

    # handle QAT
    if cfg.qat:
        from axolotl.utils.quantization import convert_qat_model_for_ptq

        LOG.info("Processing QAT model for saving...")
        convert_qat_model_for_ptq(
            model,
            quantize_embedding=cfg.qat.quantize_embedding,
        )
        LOG.info(
            "QAT modules have been converted for PTQ. Please ensure you quantize "
            "your model weights with `axolotl quantize`."
        )
    # Handle ReLoRA early return case
    if cfg.relora:
        if cfg.adapter == "lora" and not (cfg.load_in_4bit or cfg.load_in_8bit):
            model = model.merge_and_unload()
        else:
            # final model weights have already been saved by `ReLoRACallback.on_train_end`
            return

    if trainer.is_fsdp_enabled or cfg.fsdp_config:
        if cfg.fsdp_config or cfg.fsdp:
            if cfg.fsdp_config.final_state_dict_type:
                state_dict_type = cfg.fsdp_config.final_state_dict_type
            else:
                state_dict_type = cfg.fsdp_config.state_dict_type
<<<<<<< HEAD
        trainer.save_model(cfg.output_dir)
=======
            trainer.accelerator.state.fsdp_plugin.set_state_dict_type(state_dict_type)
        trainer.save_model(cfg.output_dir)  # only handles FULL_STATE_DICT
>>>>>>> 05cedbfb
        if state_dict_type == "SHARDED_STATE_DICT":
            LOG.info(
                "The final model was saved with a sharded state dict. Please ensure you merge "
                "the sharded weights with `merge-sharded-fsdp-weights`."
            )
            checkpoint_dir = determine_last_checkpoint(cfg, update=False)
            if (
                not (Path(cfg.output_dir) / "model.safetensors.index.json").exists()
                and checkpoint_dir
            ):
                # import here to prevent circular import
                from axolotl.cli.merge_sharded_fsdp_weights import merge_fsdp_weights

                fsdp_dir = Path(checkpoint_dir) / "pytorch_model_fsdp_0"
                merged_path = str(Path(cfg.output_dir) / "merged")
                merge_fsdp_weights(
                    checkpoint_dir=str(fsdp_dir),
                    output_path=merged_path,
                    safe_serialization=True,
                )
                trainer.accelerator.wait_for_everyone()
                if trainer.accelerator.is_main_process:
                    # move all files in merged_path to cfg.output_dir
                    for merged_file in Path(merged_path).iterdir():
                        shutil.move(str(merged_file), cfg.output_dir)
                    shutil.rmtree(merged_path)  # remove what should be an empty dir
        # TODO(wing):see https://github.com/huggingface/transformers/pull/40207
        # cleanup the FSDP prefix in the model config.json
        if trainer.accelerator.is_main_process:
            with open(
                Path(cfg.output_dir) / "config.json", "r", encoding="utf-8"
            ) as config_file_io:
                # read the model config as an OrderedDict
                config = json.load(config_file_io, object_pairs_hook=OrderedDict)
                config["architectures"] = [
                    name.lstrip("FSDP") for name in config["architectures"]
                ]
            # write the updated model config back
            with open(
                os.path.join(cfg.output_dir, "config.json"), "w", encoding="utf-8"
            ) as config_file_io:
                json.dump(config, config_file_io, indent=2)
    elif cfg.deepspeed and is_deepspeed_zero3_enabled():
        # Copied over from: https://github.com/huggingface/accelerate/blob/5ae611118057232f441055f7ef9ba0b0f2b8d533/docs/source/usage_guides/deepspeed.md#saving-and-loading
        trainer.accelerator.wait_for_everyone()
        trainer.save_model(cfg.output_dir)

        # the trainer saved a model.safetensors file in the output directory,
        # but it is most likely a proxy model and if so, should be deleted
        maybe_proxy = os.path.exists(os.path.join(cfg.output_dir, "model.safetensors"))
        maybe_sharded = os.path.exists(
            os.path.join(cfg.output_dir, "model.safetensors.index.json")
        )

        if maybe_proxy and maybe_sharded:
            LOG.info(f"Deleting {os.path.join(cfg.output_dir, 'model.safetensors')}")
            LOG.info("This is a proxy model and should be deleted")
            try:
                os.remove(os.path.join(cfg.output_dir, "model.safetensors"))
            except FileNotFoundError:
                pass
    elif cfg.local_rank == 0:
        if cfg.flash_optimum and BetterTransformer:
            model = BetterTransformer.reverse(model)

        if cfg.rl and cfg.adapter and not cfg.rl_adapter_ref_model:
            trainer.model.save_pretrained(
                cfg.output_dir, safe_serialization=safe_serialization
            )

        model.save_pretrained(cfg.output_dir, safe_serialization=safe_serialization)

    if hasattr(cfg, "llmcompressor") and cfg.llmcompressor:
        # TODO: add integration support so this can be implemented completely within the plugin
        from axolotl.integrations.llm_compressor.utils import (
            save_compressed_model,
        )

        save_compressed_model(
            model=model,
            output_dir=cfg.output_dir,
            trainer=trainer,
            safe_serialization=safe_serialization,
            save_compressed=cfg.llmcompressor.save_compressed,
        )

    LOG.info(f"Model successfully saved to {cfg.output_dir}")


def create_model_card(cfg: DictDefault, trainer: Trainer):
    """
    Create a model card for the trained model if needed.

    Args:
        cfg: Dictionary mapping `axolotl` config keys to values.
        trainer: The trainer object with model card creation capabilities.
    """
    if not cfg.hub_model_id:
        # Guard since create_model_card may fail if dataset_tags is empty list
        try:
            model_card_kwarg = {
                "model_name": cfg.output_dir.lstrip("./")
                .encode("utf-8")
                .decode("utf-8")
            }

            # We check if we're using a TRL trainer; if so, `dataset_tags` is not consumed.
            rl = cfg.rl is not None or cfg.reward_model or cfg.process_reward_model
            if cfg.datasets is not None and not rl:
                dataset_tags = [
                    d["path"] for d in cfg.datasets if not Path(d["path"]).is_dir()
                ]
                dataset_tags = [d for d in dataset_tags if not d.startswith("https://")]

                if dataset_tags:
                    model_card_kwarg["dataset_tags"] = dataset_tags

            trainer.create_model_card(**model_card_kwarg)
        except (AttributeError, UnicodeDecodeError, OfflineModeIsEnabled):
            pass
    elif cfg.hub_model_id:
        # Defensively push to the hub to ensure the model card is updated
        trainer.push_to_hub()


def save_initial_configs(
    cfg: DictDefault,
    tokenizer: PreTrainedTokenizer,
    model: PreTrainedModel,
    peft_config: PeftConfig | None,
    processor: ProcessorMixin | None,
):
    """
    Save initial configurations before training.

    Args:
        cfg: Dictionary mapping `axolotl` config keys to values.
        tokenizer: The tokenizer to save.
        model: The model to save configuration for.
        peft_config: The PEFT configuration to save if applicable.
    """
    # Create output_dir if it doesn't already exist
    output_dir = Path(cfg.output_dir)
    if not output_dir.is_dir():
        os.makedirs(cfg.output_dir, exist_ok=True)

    # Pre-save adapter config so it's available to inspect
    if peft_config:
        LOG.info(f"Pre-saving adapter config to {cfg.output_dir}...")
        peft_config.save_pretrained(cfg.output_dir)

    # Pre-save the tokenizer and model configs
    LOG.info(f"Pre-saving tokenizer to {cfg.output_dir}...")
    tokenizer.save_pretrained(str(output_dir))
    if hasattr(model, "config"):
        LOG.info(f"Pre-saving model config to {cfg.output_dir}...")
        model.config.save_pretrained(str(output_dir))

    if processor:
        LOG.info(f"Pre-saving processor to {cfg.output_dir}...")
        processor.save_pretrained(str(output_dir))


def setup_model_card(cfg: DictDefault):
    """
    Set up the Axolotl badge and add the Axolotl config to the model card if available.

    Args:
        cfg: Dictionary mapping `axolotl` config keys to values.
    """
    badge_markdown = """[<img src="https://raw.githubusercontent.com/axolotl-ai-cloud/axolotl/main/image/axolotl-badge-web.png" alt="Built with Axolotl" width="200" height="32"/>](https://github.com/axolotl-ai-cloud/axolotl)"""
    transformers.modelcard.AUTOGENERATED_TRAINER_COMMENT += f"\n{badge_markdown}"

    if getattr(cfg, "axolotl_config_path"):
        raw_axolotl_cfg = Path(cfg.axolotl_config_path)
        version = importlib.metadata.version("axolotl")
        if raw_axolotl_cfg.is_file():
            transformers.modelcard.AUTOGENERATED_TRAINER_COMMENT += f"\n<details><summary>See axolotl config</summary>\n\naxolotl version: `{version}`\n```yaml\n{raw_axolotl_cfg.read_text(encoding='utf-8')}\n```\n\n</details><br>\n"


def handle_untrained_tokens_fix(
    cfg: DictDefault,
    model: PreTrainedModel,
    tokenizer: PreTrainedTokenizer,
    train_dataset: Dataset,
    safe_serialization: bool,
):
    """
    Apply fixes for untrained tokens if configured.

    Args:
        cfg: Dictionary mapping `axolotl` config keys to values.
        model: The model to apply fixes to.
        tokenizer: The tokenizer for token identification.
        train_dataset: The training dataset to use.
        safe_serialization: Whether to use safe serialization when saving.
    """
    if not cfg.fix_untrained_tokens:
        return

    is_ds_zero3: bool = False
    if os.environ.get("ACCELERATE_DEEPSPEED_ZERO_STAGE") == "3":
        is_ds_zero3 = True

    # Check if the `token_ids_to_fix` kwarg exists in the fix_untrained_tokens args
    sig = inspect.signature(fix_untrained_tokens)

    fix_kwargs: Dict[str, Any] = {}
    # If the function has the `token_ids_to_fix` arg, and fix_untrained_tokens is a list
    if "token_ids_to_fix" in sig.parameters and isinstance(
        cfg.fix_untrained_tokens, list
    ):
        fix_kwargs["token_ids_to_fix"] = cfg.fix_untrained_tokens
    if "is_ds_zero3" in sig.parameters:
        fix_kwargs["is_ds_zero3"] = is_ds_zero3

    fix_untrained_tokens(model, tokenizer, train_dataset, **fix_kwargs)

    if cfg.local_rank == 0:
        model.save_pretrained(
            str(Path(cfg.output_dir)), safe_serialization=safe_serialization
        )


def setup_model_and_trainer(cfg: DictDefault, dataset_meta: TrainDatasetMeta) -> tuple[
    "HFRLTrainerBuilder" | "HFCausalTrainerBuilder",
    PeftModel | PreTrainedModel,
    PreTrainedTokenizer,
    PeftConfig | None,
    ProcessorMixin | None,
]:
    """
    Load model, tokenizer, trainer, etc. Helper function to encapsulate the full
    trainer setup.

    Args:
        cfg: The configuration dictionary with training parameters.
        dataset_meta: Object with training, validation datasets and metadata.

    Returns:
        Tuple of:
            - Trainer (Causal or RLHF)
            - Model
            - Tokenizer
            - PEFT config
            - Processor
    """
    # Load tokenizer, processor and model
    model, tokenizer, peft_config, processor = setup_model_and_tokenizer(cfg)

    # Set up reference model for RL if needed
    model_ref = setup_reference_model(cfg, tokenizer)

    # Get datasets from metadata
    train_dataset = dataset_meta.train_dataset
    eval_dataset = dataset_meta.eval_dataset
    total_num_steps = dataset_meta.total_num_steps

    # Set up trainer
    trainer = setup_trainer(
        cfg=cfg,
        train_dataset=train_dataset,
        eval_dataset=eval_dataset,
        model=model,
        tokenizer=tokenizer,
        processor=processor,
        total_num_steps=total_num_steps,
        model_ref=model_ref,
        peft_config=peft_config,
    )

    plugin_manager = PluginManager.get_instance()
    plugin_manager.post_trainer_create(cfg, trainer)

    return (
        trainer,
        model,
        tokenizer,
        peft_config,
        processor,
    )


def train(
    cfg: DictDefault, dataset_meta: TrainDatasetMeta
) -> tuple[PeftModel | PreTrainedModel, PreTrainedTokenizer, Trainer]:
    """
    Train a model on the given dataset.

    Args:
        cfg: The configuration dictionary with training parameters
        dataset_meta: Object with training, validation datasets and metadata

    Returns:
        Tuple of (model, tokenizer) after training
    """
    # Setup model, tokenizer, (causal or RLHF) trainer, etc.
    (
        trainer,
        model,
        tokenizer,
        peft_config,
        processor,
    ) = setup_model_and_trainer(cfg, dataset_meta)

    # Handle untrained tokens if configured
    safe_serialization = cfg.save_safetensors is True
    train_dataset = dataset_meta.train_dataset
    handle_untrained_tokens_fix(
        cfg, model, tokenizer, train_dataset, safe_serialization
    )

    # Additional setup
    save_initial_configs(cfg, tokenizer, model, peft_config, processor)
    setup_signal_handler(cfg, model, safe_serialization)
    setup_model_card(cfg)

    # Execute the training
    resume_from_checkpoint = determine_last_checkpoint(cfg)
    execute_training(cfg, trainer, resume_from_checkpoint)

    # clear cache
    if torch.cuda.is_available():
        torch.cuda.empty_cache()

    # Save the trained model and cleanup
    save_trained_model(cfg, trainer, model, safe_serialization)
    create_model_card(cfg, trainer)
    if not cfg.use_ray:
        cleanup_distributed()

    return model, tokenizer, trainer<|MERGE_RESOLUTION|>--- conflicted
+++ resolved
@@ -259,12 +259,7 @@
                 state_dict_type = cfg.fsdp_config.final_state_dict_type
             else:
                 state_dict_type = cfg.fsdp_config.state_dict_type
-<<<<<<< HEAD
         trainer.save_model(cfg.output_dir)
-=======
-            trainer.accelerator.state.fsdp_plugin.set_state_dict_type(state_dict_type)
-        trainer.save_model(cfg.output_dir)  # only handles FULL_STATE_DICT
->>>>>>> 05cedbfb
         if state_dict_type == "SHARDED_STATE_DICT":
             LOG.info(
                 "The final model was saved with a sharded state dict. Please ensure you merge "
