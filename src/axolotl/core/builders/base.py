--- conflicted
+++ resolved
@@ -29,17 +29,13 @@
 
 from axolotl.integrations.base import PluginManager
 from axolotl.monkeypatch.trainer.lr import patch_trainer_get_lr
-<<<<<<< HEAD
 from axolotl.telemetry.callbacks import TelemetryCallback
 from axolotl.telemetry.manager import TelemetryManager
-from axolotl.utils import is_comet_available, is_mlflow_available
-=======
 from axolotl.utils import (
     is_comet_available,
     is_mlflow_available,
     is_opentelemetry_available,
 )
->>>>>>> 0f7c886b
 from axolotl.utils.callbacks import (
     GCCallback,
     SaveAxolotlConfigtoWandBCallback,
