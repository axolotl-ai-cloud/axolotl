--- conflicted
+++ resolved
@@ -29,12 +29,9 @@
     TrainingArguments,
 )
 from transformers.trainer_utils import seed_worker
-<<<<<<< HEAD
-=======
 from transformers.utils import is_sagemaker_mp_enabled
 from trl import DPOTrainer, ORPOConfig, ORPOTrainer
 from trl.trainer.utils import pad_to_length
->>>>>>> 1ac89980
 
 from axolotl.loraplus import create_loraplus_optimizer
 from axolotl.monkeypatch.multipack import SUPPORTED_MULTIPACK_MODEL_TYPES
@@ -57,10 +54,6 @@
     MambaDataCollator,
     V2BatchSamplerDataCollatorForSeq2Seq,
 )
-<<<<<<< HEAD
-from axolotl.utils.samplers import MultipackBatchSampler
-from axolotl.utils.schedulers import get_cosine_schedule_with_quadratic_warmup
-=======
 from axolotl.utils.models import ensure_dtype
 from axolotl.utils.samplers import MultipackBatchSampler, get_dataset_lengths
 from axolotl.utils.schedulers import (
@@ -71,7 +64,6 @@
 
 if is_sagemaker_mp_enabled():
     import smdistributed.modelparallel.torch as smp
->>>>>>> 1ac89980
 
 try:
     import torch._dynamo  # pylint: disable=ungrouped-imports
@@ -335,9 +327,6 @@
         return self.lr_scheduler
 
     def _get_train_sampler(self) -> Optional[torch.utils.data.Sampler]:
-<<<<<<< HEAD
-        if self.args.sample_packing:
-=======
         if self.args.sample_packing and not self.args.pretraining:
             if self.args.multipack_real_batches:
                 batch_size = self.args.per_device_train_batch_size
@@ -347,23 +336,12 @@
                 batch_max_len = (
                     self.args.per_device_train_batch_size * self.args.max_seq_length
                 )
->>>>>>> 1ac89980
             return MultipackBatchSampler(
                 RandomSampler(self.train_dataset),
                 batch_size=batch_size,
                 drop_last=True,
-<<<<<<< HEAD
-                batch_max_len=self._train_batch_size * self.args.max_seq_length,
-                lengths=(
-                    self.train_dataset.data.column("position_ids")
-                    .to_pandas()
-                    .apply(lambda x: x[-1] + 1)
-                    .values
-                ),
-=======
                 batch_max_len=batch_max_len,
                 lengths=get_dataset_lengths(self.train_dataset),
->>>>>>> 1ac89980
                 packing_efficiency_estimate=self.args.sample_packing_efficiency,
             )
         if self.args.curriculum_sampling:
@@ -386,18 +364,8 @@
                 SequentialSampler(eval_dataset),
                 batch_size=batch_size,
                 drop_last=True,
-<<<<<<< HEAD
-                batch_max_len=self.args.eval_batch_size * self.args.max_seq_length,
-                lengths=(
-                    eval_dataset.data.column("position_ids")
-                    .to_pandas()
-                    .apply(lambda x: x[-1] + 1)
-                    .values
-                ),
-=======
                 batch_max_len=batch_max_len,
                 lengths=get_dataset_lengths(eval_dataset),
->>>>>>> 1ac89980
                 packing_efficiency_estimate=self.args.sample_packing_efficiency,
             )
         return super()._get_eval_sampler(eval_dataset)
@@ -516,8 +484,6 @@
             return self.orpo_compute_loss(model, inputs, return_outputs=return_outputs)
         return super().compute_loss(model, inputs, return_outputs=return_outputs)
 
-<<<<<<< HEAD
-=======
     @staticmethod
     def orpo_concatenate_inputs(inputs, label_pad_token=-100, pad_token=0, device=None):
         concatenated_batch = {}
@@ -718,7 +684,6 @@
         for key, value in metrics.items():
             self._stored_metrics[train_eval][key].append(value)
 
->>>>>>> 1ac89980
 
 class AxolotlMambaTrainer(AxolotlTrainer):
     """
@@ -854,11 +819,8 @@
 
     _train_dataset = None
     _eval_dataset = None
-<<<<<<< HEAD
-=======
     _model_ref = None
     _peft_config = None
->>>>>>> 1ac89980
 
     def __init__(self, cfg, model, tokenizer):
         self.cfg = cfg
@@ -1045,13 +1007,10 @@
             training_arguments_kwargs[
                 "gradient_checkpointing"
             ] = self.cfg.gradient_checkpointing
-<<<<<<< HEAD
-=======
             if self.cfg.gradient_checkpointing_kwargs is not None:
                 training_arguments_kwargs[
                     "gradient_checkpointing_kwargs"
                 ] = self.cfg.gradient_checkpointing_kwargs
->>>>>>> 1ac89980
         if self.cfg.fsdp:
             training_arguments_kwargs["fsdp"] = self.cfg.fsdp
             if self.cfg.fsdp_config:
@@ -1254,8 +1213,6 @@
             and self.cfg.lr_scheduler not in ("one_cycle", "log_sweep")
             else "cosine"
         )
-<<<<<<< HEAD
-=======
         training_arguments_kwargs["lr_scheduler_kwargs"] = (
             self.cfg.lr_scheduler_kwargs if self.cfg.lr_scheduler_kwargs else {}
         )
@@ -1263,7 +1220,6 @@
         training_arguments_kwargs[
             "cosine_constant_lr_ratio"
         ] = self.cfg.cosine_constant_lr_ratio
->>>>>>> 1ac89980
         training_arguments_kwargs["weight_decay"] = (
             self.cfg.weight_decay if self.cfg.weight_decay is not None else 0.0
         )
@@ -1308,14 +1264,6 @@
             training_arguments_kwargs
         )
         training_arguments_kwargs["model_type"] = self.cfg.model_config_type
-<<<<<<< HEAD
-        training_args = (
-            AxolotlTrainingArguments(  # pylint: disable=unexpected-keyword-arg
-                **training_arguments_kwargs,
-            )
-        )
-        training_args = self.hook_post_create_training_args(training_args)
-=======
         training_arguments_kwargs["pretraining"] = bool(self.cfg.pretraining_dataset)
 
         if self.cfg.rl == "orpo":
@@ -1326,7 +1274,6 @@
                 "neftune_noise_alpha"
             ] = self.cfg.neftune_noise_alpha
 
->>>>>>> 1ac89980
         trainer_kwargs = {}
 
         if self.cfg.optimizer == "lion_pytorch":
@@ -1406,15 +1353,11 @@
             train_dataset=self.train_dataset,
             eval_dataset=self.eval_dataset,
             args=training_args,
-<<<<<<< HEAD
-            data_collator=self.build_collator(**data_collator_kwargs),
-=======
             tokenizer=self.tokenizer,
             data_collator=self.build_collator(training_args, **data_collator_kwargs),
             eval_data_collator=self.build_collator(
                 training_args, is_eval=True, **data_collator_kwargs
             ),
->>>>>>> 1ac89980
             bench_data_collator=transformers.DataCollatorForSeq2Seq(
                 self.tokenizer,
                 return_tensors="pt",
@@ -1435,17 +1378,6 @@
 
         return trainer
 
-<<<<<<< HEAD
-    def build_collator(self, **kwargs):
-        if self.cfg.model_config_type == "mamba":
-            return MambaDataCollator(tokenizer=self.tokenizer)
-
-        return BatchSamplerDataCollatorForSeq2Seq(
-            self.tokenizer,
-            return_tensors="pt",
-            **kwargs,
-        )
-=======
     def build_collator(
         self, training_args: AxolotlTrainingArguments, is_eval=False, **kwargs
     ):
@@ -1676,5 +1608,4 @@
 
     def build(self, total_num_steps):
         # build PPOConfig
-        pass
->>>>>>> 1ac89980
+        pass