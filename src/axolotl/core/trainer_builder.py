# pylint: disable=too-many-lines
"""
Builder for the training args and trainer
"""

import abc
import gc
import importlib
import importlib.util
import inspect
import logging
import math
import os
import sys
from abc import abstractmethod
from collections import defaultdict
from dataclasses import dataclass, field
from functools import wraps
from pathlib import Path
from typing import Any, Dict, List, Literal, Optional, Type, Union

import torch
import transformers
from datasets import Dataset
from packaging import version
from peft.optimizers import create_loraplus_optimizer
from torch import nn
from torch.optim.lr_scheduler import OneCycleLR
from torch.utils.data import BatchSampler, DataLoader, RandomSampler, SequentialSampler
from transformers import (
    DataCollatorWithFlattening,
    EarlyStoppingCallback,
    Trainer,
    TrainerCallback,
    TrainingArguments,
)
from transformers.trainer_utils import PREFIX_CHECKPOINT_DIR, seed_worker
from transformers.utils import is_sagemaker_mp_enabled
from trl import (
    CPOConfig,
    CPOTrainer,
    DPOConfig,
    DPOTrainer,
    KTOConfig,
    KTOTrainer,
    ORPOConfig,
    ORPOTrainer,
    RewardConfig,
    RewardTrainer,
)
from trl.trainer.utils import RewardDataCollatorWithPadding, pad_to_length

from axolotl.integrations.base import PluginManager
from axolotl.monkeypatch.multipack import SUPPORTED_MULTIPACK_MODEL_TYPES
from axolotl.monkeypatch.relora import ReLoRACallback, ReLoRAScheduler
from axolotl.utils import is_comet_available, is_mlflow_available
from axolotl.utils.callbacks import (
    EvalFirstStepCallback,
    GPUStatsCallback,
    LossWatchDogCallback,
    SaveAxolotlConfigtoWandBCallback,
    SaveBetterTransformerModelCallback,
    SaveModelCallback,
    bench_eval_callback_factory,
    causal_lm_bench_eval_callback_factory,
    log_prediction_callback_factory,
)
from axolotl.utils.callbacks.lisa import lisa_callback_factory
from axolotl.utils.callbacks.profiler import PytorchProfilerCallback
from axolotl.utils.chat_templates import get_chat_template
from axolotl.utils.collators import (
    BatchSamplerDataCollatorForSeq2Seq,
    DataCollatorForSeq2Seq,
    MambaDataCollator,
    V2BatchSamplerDataCollatorForSeq2Seq,
)
from axolotl.utils.collators.mm_chat import MultiModalChatDataCollator
from axolotl.utils.models import ensure_dtype
from axolotl.utils.samplers import MultipackBatchSampler, get_dataset_lengths
from axolotl.utils.schedulers import (
    get_cosine_schedule_with_min_lr,
    get_cosine_schedule_with_quadratic_warmup,
    get_cosine_schedule_with_warmup_decay_constant,
)

if is_sagemaker_mp_enabled():
    import smdistributed.modelparallel.torch as smp

try:
    import torch._dynamo  # pylint: disable=ungrouped-imports
except ImportError:
    pass

LOG = logging.getLogger("axolotl.core.trainer_builder")


def _sanitize_kwargs_for_tagging(tag_names, kwargs=None):
    if isinstance(tag_names, str):
        tag_names = [tag_names]

    if kwargs is not None:
        if "tags" not in kwargs:
            kwargs["tags"] = tag_names
        elif "tags" in kwargs and isinstance(kwargs["tags"], list):
            kwargs["tags"].extend(tag_names)
        elif "tags" in kwargs and isinstance(kwargs["tags"], str):
            tag_names.append(kwargs["tags"])
            kwargs["tags"] = tag_names

    return kwargs


def _sanitize_kwargs_for_ds_tagging(dataset_tags, kwargs=None):
    if isinstance(dataset_tags, str):
        dataset_tags = [dataset_tags]

    if (dataset_tags is not None) and (kwargs is not None):
        if "dataset_tags" not in kwargs:
            kwargs["dataset_tags"] = dataset_tags
        elif "dataset_tags" in kwargs and isinstance(kwargs["dataset_tags"], list):
            kwargs["dataset_tags"].extend(dataset_tags)
        elif "dataset_tags" in kwargs and isinstance(kwargs["dataset_tags"], str):
            dataset_tags.append(kwargs["dataset_tags"])
            kwargs["dataset_tags"] = dataset_tags

    return kwargs


@dataclass
class AxolotlTrainingMixins:
    """
    Mixin class for the Axolotl training args.
    """

    # pylint: disable=duplicate-code
    model_type: Optional[str] = field(
        default=None, metadata={"help": "HF model configuration model_type."}
    )
    lr_quadratic_warmup: bool = field(
        default=False,
        metadata={"help": "Use quadratic warmup for cosine scheduling."},
    )
    pretraining: bool = field(
        default=False,
        metadata={
            "help": "Indicates to trainer whether we are doing continued pretraining."
        },
    )
    sample_packing: bool = field(
        default=False,
        metadata={"help": "Use sample packing for efficient training."},
    )
    multipack_real_batches: bool = field(
        default=False,
        metadata={"help": "Use real batches for efficient training."},
    )
    eval_sample_packing: Optional[bool] = field(
        default=None,
        metadata={"help": "Use sample packing for efficient evals."},
    )
    sample_packing_efficiency: float = field(
        default=1.0,
        metadata={"help": "Sample packing efficiency for calculating batch length."},
    )
    sample_packing_bin_size: int = field(
        default=200,
        metadata={
            "help": "The max number of samples that packed sample can contain after packing. Increase for better packing."
        },
    )
    sample_packing_group_size: int = field(
        default=100000,
        metadata={
            "help": "The number of samples to group together for packing. Increase for better packing."
        },
    )
    max_seq_length: int = field(
        default=2048,
        metadata={"help": "The maximum sequence length the model can handle"},
    )
    relora_steps: Optional[int] = field(
        default=None,
        metadata={"help": "how often to reset for ReLoRA"},
    )
    relora_warmup_steps: Optional[int] = field(
        default=None,
        metadata={"help": "how many warmup steps to take after reset for ReLoRA"},
    )
    relora_anneal_steps: Optional[int] = field(
        default=None,
        metadata={"help": "how many warmup steps to take after reset for ReLoRA"},
    )
    relora_prune_ratio: Optional[float] = field(
        default=0.9,
        metadata={"help": "prune ratio for magnitude pruning of the optimizer"},
    )
    bench_split: Optional[str] = field(
        default="eval", metadata={"help": "The benchmark split to run on"}
    )
    bench_dataset: Optional[str] = field(
        default="pharaouk/dharma-1/dharma_1_mini.json",
        metadata={
            "help": "Benchmark dataset to use: options are `mmlu-zs`, `mmlu-fs`, or the full path to the dataset file"
        },
    )
    do_bench_eval: Optional[bool] = field(
        default=False, metadata={"help": "Whether to run the Benchmark evaluation."}
    )
    do_causal_lm_eval: Optional[bool] = field(
        default=False, metadata={"help": "Whether to run the Causal LM evaluation."}
    )
    max_bench_samples: Optional[int] = field(
        default=None,
        metadata={
            "help": "If set, only evaluates on `max_bench_samples` of the benchmark dataset."
        },
    )
    bench_source_max_len: int = field(
        default=2048, metadata={"help": "Maximum source sequence length for bench."}
    )
    dataloader_prefetch_factor: Optional[int] = field(
        default=None,
        metadata={"help": "prefetch_factor argument to the dataloader"},
    )
    cosine_min_lr_ratio: Optional[float] = field(
        default=None,
        metadata={"help": "Minimum learning rate is min_lr_ratio * learning_rate"},
    )
    cosine_constant_lr_ratio: Optional[float] = field(
        default=None,
        metadata={
            "help": "Starting constant learning rate step is cosine_constant_lr_ratio * max_steps"
        },
    )
    loraplus_lr_ratio: Optional[float] = field(
        default=None, metadata={"help": "loraplus learning rate ratio lr_B / lr_A."}
    )
    loraplus_lr_embedding: Optional[float] = field(
        default=1e-6,
        metadata={"help": "loraplus learning rate for lora embedding layers."},
    )
    embedding_lr_scale: Optional[float] = field(
        default=None,
        metadata={"help": "Scale the learning rate for the embedding layers."},
    )
    embedding_lr: Optional[float] = field(
        default=None,
        metadata={"help": "absolute learning rate for the embedding layers."},
    )
    qlora: bool = field(
        default=False,
        metadata={"help": "whether this is a qlora training"},
    )
    orpo_alpha: Optional[float] = field(
        default=None,
    )
    lisa_n_layers: Optional[int] = field(
        default=None,
        metadata={"help": "the number of activate layers in LISA"},
    )
    lisa_step_interval: Optional[int] = field(
        default=None,
        metadata={"help": "how often to switch layers in LISA"},
    )
    lisa_layers_attribute: Optional[str] = field(
        default=None,
        metadata={"help": "path under the model to access the layers"},
    )
    curriculum_sampling: Optional[bool] = field(
        default=None,
        metadata={"help": "whether to use sequential sampling for curriculum learning"},
    )
    alternate_optimizer: Optional[str] = field(
        default=None,
        metadata={
            "help": "workaround to pass an alternate optimizer to the HF trainer"
        },
    )
    alternate_lr_scheduler_type: Optional[str] = field(
        default=None,
        metadata={
            "help": "workaround to pass an alternate lr scheduler to the HF trainer"
        },
    )
    chat_template: Optional[str] = field(
        default=None,
        metadata={"help": "Chat template converting chat messages to text"},
    )


@dataclass
class AxolotlTrainingArguments(AxolotlTrainingMixins, TrainingArguments):
    """
    Training arguments for Causal trainer

    This code is duplicated due to HF TrainingArguments not setting output_dir with a defaujlt value
    so it can't be used as a mixin.
    """


@dataclass
class AxolotlDPOConfig(AxolotlTrainingMixins, DPOConfig):
    """
    DPO config for DPO training
    """


@dataclass
class AxolotlORPOConfig(AxolotlTrainingMixins, ORPOConfig):
    """
    ORPO config for ORPO training
    """


@dataclass
class AxolotlKTOConfig(AxolotlTrainingMixins, KTOConfig):
    """
    KTO config for KTO training
    """


@dataclass
class AxolotlCPOConfig(AxolotlTrainingMixins, CPOConfig):
    """
    CPO config for CPO training
    """

    simpo_gamma: Optional[float] = field(
        default=None,
        metadata={"help": "simpo gamma parameter"},
    )


@dataclass
class AxolotlRewardConfig(AxolotlTrainingMixins, RewardConfig):
    """
    Reward config for Reward training
    """


class SchedulerMixin(Trainer):
    """
    Mixin class for scheduler setup in CausalTrainer.
    """

    args = None  # type: AxolotlTrainingArguments

    def create_scheduler(
        self, num_training_steps: int, optimizer: torch.optim.Optimizer = None
    ):
        """
        Setup the scheduler. The optimizer of the trainer must have been set up either before this method is called or
        passed as an argument.

        Args:
            num_training_steps (int): The number of training steps to do.
            optimizer (torch.optim.Optimizer): The training optimizer
        """
        use_cosine_quadratic = (
            self.args.lr_scheduler_type == "cosine"
            and self.args.lr_quadratic_warmup is True
        )

        use_cosine_min_lr = (
            self.args.lr_scheduler_type == "cosine"
            and self.args.cosine_min_lr_ratio is not None
        )

        # fmt: off
        if self.lr_scheduler is None:  # type: ignore  # pylint: disable=access-member-before-definition
            # fmt: on
            if self.args.alternate_lr_scheduler_type == "one_cycle":
                num_warmup_steps = self.args.get_warmup_steps(num_training_steps)
                pct_start = num_warmup_steps / num_training_steps
                extra_lr_kwargs = {}
                if "pct_start" not in self.args.lr_scheduler_kwargs:
                    extra_lr_kwargs["pct_start"] = pct_start
                if "anneal_strategy" not in self.args.lr_scheduler_kwargs:
                    extra_lr_kwargs["anneal_strategy"] = "cos"

                self.lr_scheduler = OneCycleLR(
                    optimizer,
                    max_lr=self.args.learning_rate,
                    total_steps=num_training_steps,
                    **extra_lr_kwargs,
                    **self.args.lr_scheduler_kwargs,
                )
            elif use_cosine_quadratic:
                if use_cosine_min_lr:
                    LOG.warning("Both cosine quadratic warmup and min lr detected. Using quadratic warmup.")

                self.lr_scheduler = get_cosine_schedule_with_quadratic_warmup(  # pylint: disable=attribute-defined-outside-init
                    optimizer,
                    num_warmup_steps=self.args.get_warmup_steps(num_training_steps),
                    num_training_steps=num_training_steps,
                )
            elif self.args.cosine_min_lr_ratio and self.args.cosine_constant_lr_ratio and use_cosine_min_lr:
                assert 0 <= self.args.cosine_min_lr_ratio <= 1.0, "cosine_min_lr_ratio must be between 0.0 and 1.0"
                assert 0 <= self.args.cosine_constant_lr_ratio <= 1.0, "cosine_constant_lr_ratio must be between 0.0 and 1.0"
                self.lr_scheduler = get_cosine_schedule_with_warmup_decay_constant(  # pylint: disable=attribute-defined-outside-init
                    optimizer,
                    num_warmup_steps=self.args.get_warmup_steps(num_training_steps),
                    num_training_steps=num_training_steps,
                    min_lr_ratio=self.args.cosine_min_lr_ratio,
                    constant_lr_ratio=self.args.cosine_constant_lr_ratio,
                )
            elif self.args.cosine_min_lr_ratio and use_cosine_min_lr:
                assert 0 <= self.args.cosine_min_lr_ratio <= 1.0, "cosine_min_lr_ratio must be between 0.0 and 1.0"
                self.lr_scheduler = get_cosine_schedule_with_min_lr(  # pylint: disable=attribute-defined-outside-init
                    optimizer,
                    num_warmup_steps=self.args.get_warmup_steps(num_training_steps),
                    num_training_steps=num_training_steps,
                    min_lr_ratio=self.args.cosine_min_lr_ratio,
                )
            else:
                return super().create_scheduler(num_training_steps, optimizer=optimizer)
        else:
            if use_cosine_quadratic:
                LOG.warning("axolotl's cosine scheduler with quadratic warmup not used (e.g., because of deepspeed).")

            if use_cosine_min_lr:
                LOG.warning("axolotl's cosine scheduler with min lr not used (e.g., because of deepspeed).")

        return self.lr_scheduler


class AxolotlTrainer(SchedulerMixin, Trainer):
    """
    Extend the base Trainer for axolotl helpers
    """

    args = None  # type: AxolotlTrainingArguments
    tag_names = ["axolotl"]

    def __init__(
        self,
        *_args,
        bench_data_collator=None,
        eval_data_collator=None,
        dataset_tags=None,
        **kwargs,
    ):
        self.bench_data_collator = bench_data_collator
        self.eval_data_collator = eval_data_collator
        self.dataset_tags = dataset_tags
        super().__init__(*_args, **kwargs)
        self.train_data_collator = self.data_collator
        self._stored_metrics = defaultdict(lambda: defaultdict(list))
        if self.args.orpo_alpha:
            self.loss_fct = torch.nn.CrossEntropyLoss(reduction="none")

    def _wrap_model(self, model, training=True, dataloader=None):
        if self.args.torch_compile:
            torch._dynamo.config.accumulated_cache_size_limit = (  # pylint: disable=protected-access
                256
            )
            model = torch.compile(
                model,
                backend=self.args.torch_compile_backend,
                mode=self.args.torch_compile_mode,
            )
        return super()._wrap_model(model, training=training, dataloader=dataloader)

    def create_optimizer(self):
        if (
            self.args.loraplus_lr_ratio is None
            and self.args.embedding_lr_scale is None
            and self.args.embedding_lr is None
            and self.args.alternate_optimizer
            not in [
                "optimi_adamw",
                "ao_adamw_8bit",
                "ao_adamw_4bit",
                "ao_adamw_fp8",
                "adopt_adamw",
            ]
        ):
            return super().create_optimizer()

        opt_model = self.model_wrapped if is_sagemaker_mp_enabled() else self.model
        if self.optimizer is None:  # pylint: disable=access-member-before-definition
            decay_parameters = self.get_decay_parameter_names(opt_model)
            params = {
                "to_weight_decay": {},  # LayerNorm and bias
                "embeddings": {},  # lm_head, embed_tokens,
                "no_weight_decay": {},
            }

            optimizer_cls, optimizer_kwargs = Trainer.get_optimizer_cls_and_kwargs(
                self.args,
                opt_model,
            )

            for name, param in opt_model.named_parameters():
                if not param.requires_grad:
                    continue
                if name.endswith("modules_to_save.default.weight") or any(
                    embed_name in name for embed_name in ["embed_tokens", "lm_head"]
                ):
                    params["embeddings"][name] = param
                elif name in decay_parameters:
                    params["to_weight_decay"][name] = param
                else:
                    params["no_weight_decay"][name] = param
            optimizer_grouped_parameters = []
            if params["to_weight_decay"]:
                optimizer_grouped_parameters.append(
                    {
                        "params": list(params["to_weight_decay"].values()),
                        "weight_decay": self.args.weight_decay,
                        "lr": optimizer_kwargs["lr"],
                    }
                )
            if params["embeddings"]:
                lr = optimizer_kwargs["lr"]  # pylint: disable=invalid-name
                if self.args.embedding_lr_scale:
                    lr *= self.args.embedding_lr_scale  # pylint: disable=invalid-name
                elif self.args.embedding_lr:
                    lr = self.args.embedding_lr  # pylint: disable=invalid-name
                optimizer_grouped_parameters.append(
                    {
                        "params": list(params["embeddings"].values()),
                        "weight_decay": 0.0,
                        "lr": lr,
                    }
                )
            if params["no_weight_decay"]:
                optimizer_grouped_parameters.append(
                    {
                        "params": list(params["no_weight_decay"].values()),
                        "weight_decay": 0.0,
                        "lr": optimizer_kwargs["lr"],
                    }
                )

            if self.args.loraplus_lr_ratio is not None:
                loraplus_lr_ratio = getattr(self.args, "loraplus_lr_ratio", None)
                loraplus_lr_embedding = getattr(
                    self.args, "loraplus_lr_embedding", 1e-6
                )
                self.optimizer = create_loraplus_optimizer(  # pylint: disable=attribute-defined-outside-init
                    opt_model,
                    optimizer_cls,
                    loraplus_lr_ratio=loraplus_lr_ratio,
                    loraplus_lr_embedding=loraplus_lr_embedding,
                    **optimizer_kwargs,
                )
            elif (
                self.args.embedding_lr_scale is not None
                or self.args.embedding_lr is not None
            ):
                self.optimizer = (  # pylint: disable=attribute-defined-outside-init
                    optimizer_cls(optimizer_grouped_parameters, **optimizer_kwargs)
                )
            elif self.args.alternate_optimizer == "optimi_adamw":
                from optimi import AdamW

                self.optimizer = (  # pylint: disable=attribute-defined-outside-init
                    AdamW(
                        optimizer_grouped_parameters, foreach=False, **optimizer_kwargs
                    )
                )
            elif self.args.alternate_optimizer == "ao_adamw_4bit":
                from torchao.prototype.low_bit_optim import AdamW4bit

                self.optimizer = (  # pylint: disable=attribute-defined-outside-init
                    AdamW4bit(optimizer_grouped_parameters, **optimizer_kwargs)
                )
            elif self.args.alternate_optimizer == "ao_adamw_8bit":
                from torchao.prototype.low_bit_optim import AdamW8bit

                self.optimizer = (  # pylint: disable=attribute-defined-outside-init
                    AdamW8bit(optimizer_grouped_parameters, **optimizer_kwargs)
                )
            elif self.args.alternate_optimizer == "ao_adamw_fp8":
                from torchao.prototype.low_bit_optim import AdamWFp8

                self.optimizer = (  # pylint: disable=attribute-defined-outside-init
                    AdamWFp8(optimizer_grouped_parameters, **optimizer_kwargs)
                )
            elif self.args.alternate_optimizer == "adopt_adamw":
                from axolotl.utils.optimizers.adopt import ADOPT

                self.optimizer = (  # pylint: disable=attribute-defined-outside-init
                    ADOPT(
                        optimizer_grouped_parameters,
                        decouple=True,
                        **optimizer_kwargs,
                    )
                )

        if is_sagemaker_mp_enabled():
            self.optimizer = smp.DistributedOptimizer(  # pylint: disable=attribute-defined-outside-init
                self.optimizer
            )

        return self.optimizer

    def _get_train_sampler(self) -> Optional[torch.utils.data.Sampler]:
        if self.args.sample_packing and not self.args.pretraining:
            if self.args.multipack_real_batches:
                batch_size = self.args.per_device_train_batch_size
                batch_max_len = self.args.max_seq_length
            else:
                batch_size = 1
                train_batch_size = (
                    self.state.train_batch_size or self.args.per_device_train_batch_size
                )
                batch_max_len = train_batch_size * self.args.max_seq_length
            return MultipackBatchSampler(
                RandomSampler(self.train_dataset),
                lengths=get_dataset_lengths(self.train_dataset),
                packing_efficiency_estimate=self.args.sample_packing_efficiency,
                batch_max_len=batch_max_len,
                batch_size=batch_size,
                group_size=self.args.sample_packing_group_size,
                bin_size=self.args.sample_packing_bin_size,
                drop_last=True,
            )
        if self.args.curriculum_sampling:
            return SequentialSampler(self.train_dataset)
        return super()._get_train_sampler()

    def _get_eval_sampler(
        self, eval_dataset: Dataset
    ) -> Optional[torch.utils.data.Sampler]:
        if self.args.sample_packing and self.args.eval_sample_packing is not False:
            if self.args.multipack_real_batches:
                batch_size = self.args.per_device_eval_batch_size
                batch_max_len = self.args.max_seq_length
            else:
                batch_size = 1
                batch_max_len = (
                    self.args.per_device_eval_batch_size * self.args.max_seq_length
                )
            return MultipackBatchSampler(
                SequentialSampler(eval_dataset),
                lengths=get_dataset_lengths(self.eval_dataset),
                packing_efficiency_estimate=self.args.sample_packing_efficiency,
                batch_max_len=batch_max_len,
                batch_size=batch_size,
                group_size=self.args.sample_packing_group_size,
                bin_size=self.args.sample_packing_bin_size,
                drop_last=True,
            )
        return super()._get_eval_sampler(eval_dataset)

    def get_train_dataloader(self) -> DataLoader:
        if self.args.sample_packing and not self.args.pretraining:
            train_dataset = self.train_dataset
            if "length" in train_dataset.features.keys():
                train_dataset = train_dataset.remove_columns(["length"])
            data_collator = self.data_collator
            dataloader_params = {
                "batch_size": self._train_batch_size,
                "collate_fn": data_collator,
                "num_workers": self.args.dataloader_num_workers,
                "pin_memory": self.args.dataloader_pin_memory,
            }
            if self.args.dataloader_prefetch_factor:
                dataloader_params[
                    "prefetch_factor"
                ] = self.args.dataloader_prefetch_factor

            sampler = self._get_train_sampler()
            if isinstance(sampler, BatchSampler):
                dataloader_params["batch_sampler"] = sampler
                del dataloader_params["batch_size"]
            else:
                dataloader_params["sampler"] = sampler
                dataloader_params["drop_last"] = self.args.dataloader_drop_last
            dataloader_params["worker_init_fn"] = seed_worker

            self.accelerator.even_batches = False
            return self.accelerator.prepare_data_loader(
                DataLoader(train_dataset, **dataloader_params)
            )
        return super().get_train_dataloader()

    def get_eval_dataloader(self, eval_dataset: Optional[Dataset] = None) -> DataLoader:
        if self.args.sample_packing and self.args.eval_sample_packing is False:
            self.data_collator = (  # pylint: disable=attribute-defined-outside-init
                self.eval_data_collator
            )
            if eval_dataset:
                eval_dataset = eval_dataset.remove_columns(["length"])
            dataloader = super().get_eval_dataloader(eval_dataset)
            self.data_collator = (  # pylint: disable=attribute-defined-outside-init
                self.train_data_collator
            )
            return dataloader

        if self.args.sample_packing and self.args.eval_sample_packing is not False:
            eval_dataset = (
                eval_dataset if eval_dataset is not None else self.eval_dataset
            )

            eval_sampler = self._get_eval_sampler(eval_dataset)
            eval_dataset = eval_dataset.remove_columns(["length"])
            data_collator = self.data_collator
            dataloader_params = {
                "batch_size": self.args.eval_batch_size,
                "collate_fn": data_collator,
                "num_workers": self.args.dataloader_num_workers,
                "pin_memory": self.args.dataloader_pin_memory,
            }
            if self.args.dataloader_prefetch_factor:
                dataloader_params[
                    "prefetch_factor"
                ] = self.args.dataloader_prefetch_factor

            if isinstance(eval_sampler, BatchSampler):
                dataloader_params["batch_sampler"] = eval_sampler
                del dataloader_params["batch_size"]
            else:
                dataloader_params["sampler"] = eval_sampler
                dataloader_params["drop_last"] = self.args.dataloader_drop_last

            self.accelerator.even_batches = False
            return self.accelerator.prepare_data_loader(
                DataLoader(eval_dataset, **dataloader_params)
            )

        return super().get_eval_dataloader(eval_dataset)

    def _get_bench_sampler(
        self, bench_dataset: Dataset
    ) -> Optional[torch.utils.data.Sampler]:
        if self.args.world_size <= 1:
            return SequentialSampler(bench_dataset)
        return None

    def get_bench_dataloader(
        self,
        bench_dataset: Dataset,
    ) -> DataLoader:
        dataloader_params = {
            "batch_size": self.args.eval_batch_size,
            "collate_fn": self.bench_data_collator,
            "num_workers": self.args.dataloader_num_workers,
            "pin_memory": self.args.dataloader_pin_memory,
        }
        if self.args.dataloader_prefetch_factor:
            dataloader_params["prefetch_factor"] = self.args.dataloader_prefetch_factor

        if not isinstance(bench_dataset, torch.utils.data.IterableDataset):
            dataloader_params["sampler"] = self._get_bench_sampler(bench_dataset)
            dataloader_params["drop_last"] = self.args.dataloader_drop_last

        return DataLoader(bench_dataset, **dataloader_params)
        # return self.accelerator.prepare(DataLoader(bench_dataset, **dataloader_params))

    def compute_loss(
        self, model, inputs, return_outputs=False, num_items_in_batch=None
    ):
        # use one's weighted cross entropy loss calc
        # if self.args.sample_packing:
        #     labels = inputs.pop("labels")
        #     outputs = model(**inputs)
        #     loss = trainer_weighted_loss(outputs, labels, shift_labels=True)
        #     return (loss, outputs) if return_outputs else loss
        if self.args.orpo_alpha:
            return self.orpo_compute_loss(
                model,
                inputs,
                return_outputs=return_outputs,
                num_items_in_batch=num_items_in_batch,
            )
        return super().compute_loss(
            model,
            inputs,
            return_outputs=return_outputs,
            num_items_in_batch=num_items_in_batch,
        )

    @staticmethod
    def orpo_concatenate_inputs(inputs, label_pad_token=-100, pad_token=0, device=None):
        concatenated_batch = {}

        max_length = max(
            inputs["input_ids"].shape[1], inputs["rejected_input_ids"].shape[1]
        )
        # Concatenate positive and negative inputs
        concatenated_batch["input_ids"] = pad_to_length(
            inputs["input_ids"], max_length, pad_token
        )
        concatenated_batch["rejected_input_ids"] = pad_to_length(
            inputs["rejected_input_ids"], max_length, pad_token
        )
        concatenated_batch["labels"] = pad_to_length(
            inputs["labels"], max_length, label_pad_token
        )
        concatenated_batch["rejected_labels"] = pad_to_length(
            inputs["rejected_labels"], max_length, label_pad_token
        )
        concatenated_batch["attention_mask"] = pad_to_length(
            inputs["attention_mask"], max_length, 0
        )
        concatenated_batch["rejected_attention_mask"] = pad_to_length(
            inputs["rejected_attention_mask"], max_length, 0
        )
        concatenated_batch["prompt_attention_mask"] = pad_to_length(
            inputs["prompt_attention_mask"], max_length, 0
        ).to(device=device)

        input_ids = torch.cat(
            [concatenated_batch["input_ids"], concatenated_batch["rejected_input_ids"]],
            dim=0,
        ).to(device=device)
        attention_mask = torch.cat(
            [
                concatenated_batch["attention_mask"],
                concatenated_batch["rejected_attention_mask"],
            ],
            dim=0,
        ).to(device=device)
        labels = torch.cat(
            [concatenated_batch["labels"], concatenated_batch["rejected_labels"]], dim=0
        ).to(device=device)

        return {
            "input_ids": input_ids,
            "labels": labels,
            "attention_mask": attention_mask,
            "prompt_attention_mask": concatenated_batch["prompt_attention_mask"],
        }

    def orpo_compute_custom_loss(self, logits, labels):
        logits = logits.contiguous()
        loss = 0.0

        if labels is not None:
            # move labels to correct device to enable model parallelism
            labels = labels.to(logits.device)
            # Shift so that tokens < n predict n
            shift_logits = logits[..., :-1, :].contiguous()
            shift_labels = labels[..., 1:].contiguous()

            # Flatten the tokens
            loss = self.loss_fct(shift_logits.transpose(2, 1), shift_labels).mean(
                dim=-1
            )

        return loss

    def orpo_compute_logps(
        self, prompt_attention_mask, chosen_inputs, chosen_attention_mask, logits
    ):
        # Get the shape of chosen_attention_mask[:, :-1]
        chosen_shape = chosen_attention_mask[:, :-1].shape

        # Calculate the padding size
        pad_length = chosen_shape[1] - (prompt_attention_mask.shape[1] - 1)

        # Pad prompt_attention_mask with zeros to match the desired shape
        prompt_attention_mask_padded = torch.nn.functional.pad(
            prompt_attention_mask[:, 1:], (0, pad_length), mode="constant", value=0
        )

        # Perform the subtraction operation
        mask = chosen_attention_mask[:, :-1] > prompt_attention_mask_padded

        per_token_logps = torch.gather(
            logits[:, :-1, :].log_softmax(-1),
            dim=2,
            index=(mask * chosen_inputs[:, 1:]).unsqueeze(2),
        ).squeeze(2)
        return torch.mul(per_token_logps, mask).sum(dim=1) / mask.sum(dim=1)

    def orpo_compute_loss(
        self,
        model,
        inputs,
        return_outputs=False,
        num_items_in_batch=None,  # pylint: disable=unused-argument
    ):
        concat_inputs = AxolotlTrainer.orpo_concatenate_inputs(
            inputs,
            label_pad_token=-100,
            pad_token=self.tokenizer.pad_token_id,
            device=self.accelerator.device,
        )

        # Perform a single forward pass
        outputs = model(
            **{
                "input_ids": concat_inputs["input_ids"],
                "attention_mask": concat_inputs["attention_mask"],
                "labels": concat_inputs["labels"],
            },
            output_hidden_states=True,
        )

        # Split the outputs for positive and negative examples
        outputs_pos, outputs_neg = outputs.logits.chunk(2)

        # Calculate NLL loss
        pos_loss = self.orpo_compute_custom_loss(
            logits=outputs_pos, labels=concat_inputs["input_ids"].chunk(2)[0]
        )

        # Calculate Log Probability
        pos_prob = self.orpo_compute_logps(
            prompt_attention_mask=concat_inputs["prompt_attention_mask"],
            chosen_inputs=concat_inputs["input_ids"].chunk(2)[0],
            chosen_attention_mask=concat_inputs["attention_mask"].chunk(2)[0],
            logits=outputs_pos,
        )
        neg_prob = self.orpo_compute_logps(
            prompt_attention_mask=concat_inputs["prompt_attention_mask"],
            chosen_inputs=concat_inputs["input_ids"].chunk(2)[1],
            chosen_attention_mask=concat_inputs["attention_mask"].chunk(2)[1],
            logits=outputs_neg,
        )

        # Calculate log odds
        log_odds = (pos_prob - neg_prob) - (
            torch.log(1 - torch.exp(pos_prob)) - torch.log(1 - torch.exp(neg_prob))
        )
        sig_ratio = torch.nn.functional.sigmoid(log_odds)
        ratio = torch.log(sig_ratio)

        # Calculate the Final Loss
        loss = torch.mean(pos_loss - self.args.orpo_alpha * ratio).to(
            dtype=torch.bfloat16
        )

        metrics = {}
        metrics["chosen_geometric_mean"] = torch.mean(pos_prob).cpu().item()
        metrics["rejected_geometric_mean"] = torch.mean(neg_prob).cpu().item()
        metrics["log_odds_ratio"] = torch.mean(ratio).cpu().item()
        metrics["log_odds"] = torch.mean(log_odds).cpu().item()
        self.store_metrics(metrics, train_eval="train")

        return (loss, outputs_pos) if return_outputs else loss

    @wraps(Trainer.push_to_hub)
    def push_to_hub(self, *args, **kwargs) -> str:
        """
        Overwrite the `push_to_hub` method in order to force-add the tags when pushing the
        model on the Hub. Please refer to `~transformers.Trainer.push_to_hub` for more details.
        """
        kwargs = _sanitize_kwargs_for_ds_tagging(
            dataset_tags=self.dataset_tags, kwargs=kwargs
        )
        kwargs = _sanitize_kwargs_for_tagging(tag_names=self.tag_names, kwargs=kwargs)

        return super().push_to_hub(*args, **kwargs)

    @wraps(Trainer.create_accelerator_and_postprocess)
    def create_accelerator_and_postprocess(self):
        res = super().create_accelerator_and_postprocess()

        if self.is_fsdp_enabled:
            if (
                "limit_all_gathers" in self.args.fsdp_config
                and self.args.fsdp_config["limit_all_gathers"]
            ):
                self.accelerator.state.fsdp_plugin.limit_all_gathers = True

        return res

    def log(self, logs: Dict[str, float], start_time: Optional[float] = None) -> None:
        """
        Log `logs` on the various objects watching training, including stored metrics.

        Args:
            logs (`Dict[str, float]`):
                The values to log.
            start_time (`Optional[float]`):
                The start of training.
        """
        # logs either has 'loss' or 'eval_loss'
        train_eval = "train" if "loss" in logs else "eval"
        # Add averaged stored metrics to logs
        for key, metrics in self._stored_metrics[train_eval].items():
            logs[key] = torch.tensor(metrics).mean().item()
        del self._stored_metrics[train_eval]

        if version.parse(transformers.__version__) >= version.parse("4.47.0.dev0"):
            try:
                return super().log(logs, start_time)
            except TypeError:
                return super().log(logs)  # transformers<=4.46
        return super().log(logs)  # transformers<=4.46

    def store_metrics(
        self, metrics: Dict[str, float], train_eval: Literal["train", "eval"] = "train"
    ) -> None:
        for key, value in metrics.items():
            self._stored_metrics[train_eval][key].append(value)

    def _save_checkpoint(self, model, trial, **kwargs):
        # make sure the checkpoint dir exists, since trainer is flakey
        checkpoint_folder = f"{PREFIX_CHECKPOINT_DIR}-{self.state.global_step}"
        run_dir = self._get_output_dir(trial=trial)
        output_dir = os.path.join(run_dir, checkpoint_folder)
        os.makedirs(output_dir, exist_ok=True)
        return super()._save_checkpoint(model, trial, **kwargs)


class AxolotlMambaTrainer(AxolotlTrainer):
    """
    Mamba specific trainer to handle loss calculation
    """

    tag_names = ["axolotl", "mamba"]

    def compute_loss(
        self,
        model,
        inputs,
        return_outputs=False,  # pylint: disable=unused-argument
        num_items_in_batch=None,  # pylint: disable=unused-argument
    ):
        input_ids = inputs.pop("input_ids")
        lm_logits = model(input_ids).logits

        labels = input_ids.to(lm_logits.device)
        shift_logits = lm_logits[:, :-1, :].contiguous()
        labels = labels[:, 1:].contiguous()

        loss_fct = torch.nn.CrossEntropyLoss()
        lm_loss = loss_fct(
            shift_logits.view(-1, shift_logits.size(-1)), labels.view(-1)
        )

        return lm_loss


class ReLoRATrainer(AxolotlTrainer):
    """
    Trainer subclass that uses the OneCycleLR scheduler
    """

    tag_names = ["axolotl", "relora"]

    def __init__(self, *args, **kwargs):
        super().__init__(*args, **kwargs)
        self.lr_scheduler = None

    def create_scheduler(
        self,
        num_training_steps: int,
        optimizer: Optional[torch.optim.Optimizer] = None,
    ):
        optimizer = self.optimizer if optimizer is None else optimizer
        lr_scheduler = super().create_scheduler(num_training_steps, optimizer)

        if self.args.relora_steps:
            warmup_steps = (
                self.args.relora_warmup_steps if self.args.relora_warmup_steps else 10
            )
            anneal_steps = (
                self.args.relora_anneal_steps if self.args.relora_anneal_steps else 1
            )
            self.lr_scheduler = ReLoRAScheduler(
                optimizer,
                lr_scheduler,
                self.args.relora_steps,
                anneal_steps,
                warmup_steps,
            )
        else:
            self.lr_scheduler = lr_scheduler

        return self.lr_scheduler


class AxolotlDPOTrainer(SchedulerMixin, DPOTrainer):
    """
    Extend the base DPOTrainer for axolotl helpers
    """

    tag_names = ["axolotl", "dpo"]

    def __init__(self, *args, dataset_tags=None, **kwargs):
        super().__init__(*args, **kwargs)
        self.dataset_tags = dataset_tags
        self.optimizer = None

    def create_optimizer(self):
        if self.args.loraplus_lr_ratio is None:
            return super().create_optimizer()

        opt_model = self.model_wrapped if is_sagemaker_mp_enabled() else self.model
        if self.optimizer is None:  # pylint: disable=access-member-before-definition
            optimizer_cls, optimizer_kwargs = Trainer.get_optimizer_cls_and_kwargs(
                self.args,
                opt_model,
            )

            loraplus_lr_ratio = getattr(self.args, "loraplus_lr_ratio", None)
            if loraplus_lr_ratio:
                print("Using lora+")
            loraplus_lr_embedding = getattr(self.args, "loraplus_lr_embedding", None)
            self.optimizer = create_loraplus_optimizer(  # pylint: disable=attribute-defined-outside-init
                opt_model,
                optimizer_cls,
                loraplus_lr_ratio=loraplus_lr_ratio,
                loraplus_lr_embedding=loraplus_lr_embedding,
                **optimizer_kwargs,
            )

        if is_sagemaker_mp_enabled():
            self.optimizer = smp.DistributedOptimizer(  # pylint: disable=attribute-defined-outside-init
                self.optimizer
            )

        return self.optimizer

    @wraps(DPOTrainer.push_to_hub)
    def push_to_hub(self, *args, **kwargs) -> str:
        """
        Overwrite the `push_to_hub` method in order to force-add the tags when pushing the
        model on the Hub. Please refer to `~transformers.Trainer.push_to_hub` for more details.
        """
        kwargs = _sanitize_kwargs_for_ds_tagging(
            dataset_tags=self.dataset_tags, kwargs=kwargs
        )
        kwargs = _sanitize_kwargs_for_tagging(tag_names=self.tag_names, kwargs=kwargs)

        return super().push_to_hub(*args, **kwargs)

    @staticmethod
    def tokenize_row(
        features,
        processing_class,
        max_prompt_length,
        max_completion_length,
        add_special_tokens,
    ) -> Dict:
        res = DPOTrainer.tokenize_row(
            features,
            processing_class,
            max_prompt_length,
            max_completion_length,
            add_special_tokens,
        )
        # fix when the tokenizer doesn't have a bos_token_id, e.g. Qwen
        if processing_class.bos_token is None and res["prompt_input_ids"][0] is None:
            for key in res.keys():
                res[key] = res[key][1:]

        if processing_class.bos_token and processing_class.bos_token_id is not None:
            # dpo trainer may incorrectly prepend the bos_token_id to the dpo outputs
            if res["chosen_input_ids"][0] == processing_class.bos_token_id:
                res["chosen_input_ids"] = res["chosen_input_ids"][1:]
                res["chosen_labels"] = res["chosen_labels"][1:]
                res["chosen_attention_mask"] = res["chosen_attention_mask"][1:]
            if res["rejected_input_ids"][0] == processing_class.bos_token_id:
                res["rejected_input_ids"] = res["rejected_input_ids"][1:]
                res["rejected_labels"] = res["rejected_labels"][1:]
                res["rejected_attention_mask"] = res["rejected_attention_mask"][1:]

        return res

    def training_step(
        self,
        model: nn.Module,
        inputs: Dict[str, Union[torch.Tensor, Any]],
        num_items_in_batch=None,
    ) -> torch.Tensor:
        loss: torch.Tensor = super().training_step(model, inputs, num_items_in_batch)
        gc.collect()
        torch.cuda.empty_cache()
        return loss

    def log(self, logs: Dict[str, float], start_time: Optional[float] = None) -> None:
        # TODO remove once trl supports the updated to the Trainer.log method
        # logs either has 'loss' or 'eval_loss'
        train_eval = "train" if "loss" in logs else "eval"
        # Add averaged stored metrics to logs
        for key, metrics in self._stored_metrics[train_eval].items():
            logs[key] = torch.tensor(metrics).mean().item()
        del self._stored_metrics[train_eval]

        if version.parse(transformers.__version__) >= version.parse("4.47.0.dev0"):
            return super(DPOTrainer, self).log(  # pylint: disable=bad-super-call
                logs, start_time
            )
        # transformers<=4.46
        return super(DPOTrainer, self).log(logs)  # pylint: disable=bad-super-call


class AxolotlORPOTrainer(SchedulerMixin, ORPOTrainer):
    """
    Extend the base ORPOTrainer for axolotl helpers
    """

    tag_names = ["axolotl", "orpo"]

    def log(self, logs: Dict[str, float], start_time: Optional[float] = None) -> None:
        # TODO remove once trl supports the updated to the Trainer.log method
        # logs either has 'loss' or 'eval_loss'
        train_eval = "train" if "loss" in logs else "eval"
        # Add averaged stored metrics to logs
        for key, metrics in self._stored_metrics[train_eval].items():
            logs[key] = torch.tensor(metrics).mean().item()
        del self._stored_metrics[train_eval]

        if version.parse(transformers.__version__) >= version.parse("4.47.0.dev0"):
            return super(ORPOTrainer, self).log(  # pylint: disable=bad-super-call
                logs, start_time
            )
        # transformers<=4.46
        return super(ORPOTrainer, self).log(logs)  # pylint: disable=bad-super-call


class AxolotlKTOTrainer(SchedulerMixin, KTOTrainer):
    """
    Extend the base KTOTrainer for axolotl helpers
    """

    tag_names = ["axolotl", "kto"]

    def log(self, logs: Dict[str, float], start_time: Optional[float] = None) -> None:
        # TODO remove once trl supports the updated to the Trainer.log method
        # logs either has 'loss' or 'eval_loss'
        train_eval = "train" if "loss" in logs else "eval"
        # train metrics should have no prefix, eval should have 'eval_'
        prefix = "eval_" if train_eval == "eval" else ""
        # accumulate average metrics from sums and lengths
        for split in ["chosen", "rejected"]:
            if f"count/{split}" in self._stored_metrics[train_eval]:
                count_sum = (
                    torch.Tensor(self._stored_metrics[train_eval][f"count/{split}"])
                    .sum()
                    .item()
                )
                for metric in ["rewards", "logps", "logits"]:
                    logs[f"{prefix}{metric}/{split}"] = (
                        torch.Tensor(
                            self._stored_metrics[train_eval][f"{metric}/{split}_sum"]
                        )
                        .sum()
                        .item()
                        / count_sum
                    )
                    # delete obsolete metric
                    del self._stored_metrics[train_eval][f"{metric}/{split}_sum"]
                del self._stored_metrics[train_eval][f"count/{split}"]
        # calculate reward margin
        if f"{prefix}rewards/chosen" in logs and f"{prefix}rewards/rejected" in logs:
            logs[f"{prefix}rewards/margins"] = (
                logs[f"{prefix}rewards/chosen"] - logs[f"{prefix}rewards/rejected"]
            )
        # Add averaged stored metrics to logs
        for key, metrics in self._stored_metrics[train_eval].items():
            logs[f"{prefix}{key}"] = torch.Tensor(metrics).mean().item()
        del self._stored_metrics[train_eval]

        if version.parse(transformers.__version__) >= version.parse("4.47.0.dev0"):
            return super(KTOTrainer, self).log(  # pylint: disable=bad-super-call
                logs, start_time
            )
        # transformers<=4.46
        return super(KTOTrainer, self).log(logs)  # pylint: disable=bad-super-call


class AxolotlCPOTrainer(SchedulerMixin, CPOTrainer):
    """
    Extend the base CPOTrainer for axolotl helpers
    """

    tag_names = ["axolotl", "cpo"]

    def log(self, logs: Dict[str, float], start_time: Optional[float] = None) -> None:
        # TODO remove once trl supports the updated to the Trainer.log method
        # logs either has 'loss' or 'eval_loss'
        train_eval = "train" if "loss" in logs else "eval"
        # Add averaged stored metrics to logs
        for key, metrics in self._stored_metrics[train_eval].items():
            logs[key] = torch.tensor(metrics).mean().item()
        del self._stored_metrics[train_eval]

        if version.parse(transformers.__version__) >= version.parse("4.47.0.dev0"):
            return super(CPOTrainer, self).log(  # pylint: disable=bad-super-call
                logs, start_time
            )
        # transformers<=4.46
        return super(CPOTrainer, self).log(logs)  # pylint: disable=bad-super-call


class AxolotlRewardTrainer(SchedulerMixin, RewardTrainer):
    """
    Extend the base RewardTrainer for axolotl helpers
    """

    tag_names = ["axolotl", "reward"]

    def log(self, logs: Dict[str, float], start_time: Optional[float] = None) -> None:
        # TODO remove once trl supports the updated to the Trainer.log method
        if version.parse(transformers.__version__) >= version.parse("4.47.0.dev0"):
            return super(RewardTrainer, self).log(  # pylint: disable=bad-super-call
                logs, start_time
            )
        # transformers<=4.46
        return super(RewardTrainer, self).log(logs)  # pylint: disable=bad-super-call


class TrainerBuilderBase(abc.ABC):
    """
    Base class for trainer builder
    """

    _train_dataset = None
    _eval_dataset = None
    _model_ref = None
    _peft_config = None

    def __init__(self, cfg, model, tokenizer, processor=None):
        self.cfg = cfg
        self.model = model
        self.tokenizer = tokenizer
        self.processor = processor

        # in case the model supports tagging, add the axolotl tag.
        # This makes sure the tag is correctly pushed even if a user calls
        # model.push_to_hub instad of  trainer.push_to_hub.
        if hasattr(model, "add_model_tags"):
            model.add_model_tags(["axolotl"])

    @property
    def model_ref(self):
        return self._model_ref

    @model_ref.setter
    def model_ref(self, model):
        self._model_ref = model

    @property
    def train_dataset(self):
        return self._train_dataset

    @train_dataset.setter
    def train_dataset(self, dataset):
        self._train_dataset = dataset

    @property
    def eval_dataset(self):
        return self._eval_dataset

    @eval_dataset.setter
    def eval_dataset(self, dataset):
        self._eval_dataset = dataset

    @property
    def peft_config(self):
        return self._peft_config

    @peft_config.setter
    def peft_config(self, peft_config):
        self._peft_config = peft_config

    @abstractmethod
    def build(self, total_num_steps):
        pass

    def get_callbacks(self) -> List[TrainerCallback]:
        callbacks = []

        plugin_manager = PluginManager.get_instance()
        callbacks.extend(
            plugin_manager.add_callbacks_pre_trainer(cfg=self.cfg, model=self.model)
        )

        if self.cfg.profiler_steps:
            callbacks.append(
                PytorchProfilerCallback(
                    steps_to_profile=self.cfg.profiler_steps,
                )
            )

        if self.cfg.use_wandb:
            callbacks.append(
                SaveAxolotlConfigtoWandBCallback(self.cfg.axolotl_config_path)
            )
        if self.cfg.use_mlflow and is_mlflow_available():
            from axolotl.utils.callbacks.mlflow_ import (
                SaveAxolotlConfigtoMlflowCallback,
            )

            callbacks.extend(
                [
                    SaveAxolotlConfigtoMlflowCallback(self.cfg.axolotl_config_path),
                ]
            )
        if self.cfg.use_comet and is_comet_available():
            from axolotl.utils.callbacks.comet_ import SaveAxolotlConfigtoCometCallback

            callbacks.append(
                SaveAxolotlConfigtoCometCallback(self.cfg.axolotl_config_path)
            )

        return callbacks

    def get_post_trainer_create_callbacks(self, trainer):
        """
        Callbacks added after the trainer is created, usually b/c these need access to the trainer
        """
        callbacks = []
        if self.cfg.plugins:
            plugin_manager = PluginManager.get_instance()
            callbacks.extend(
                [
                    cb
                    for cb in plugin_manager.add_callbacks_post_trainer(
                        self.cfg, trainer
                    )
                    if cb
                ]
            )
        return callbacks

    def hook_pre_create_training_args(self, training_arguments_kwargs):
        # TODO
        return training_arguments_kwargs

    def hook_post_create_training_args(self, training_arguments):
        # TODO
        return training_arguments

    def hook_pre_create_trainer(self, trainer_kwargs, trainer_cls):
        # TODO
        return trainer_kwargs, trainer_cls

    def hook_post_create_trainer(self, trainer):
        # TODO
        return trainer


class HFCausalTrainerBuilder(TrainerBuilderBase):
    """
    Build the HuggingFace training args/trainer for Causal models
    """

    def get_callbacks(self):
        callbacks = super().get_callbacks()
        callbacks.append(GPUStatsCallback(self.cfg))
        callbacks.append(EvalFirstStepCallback())

        if self.cfg.relora_steps:
            callbacks.append(ReLoRACallback(self.cfg))

        if (
            hasattr(self.model, "use_bettertransformer")
            and self.model.use_bettertransformer is True
        ):
            callbacks.append(SaveBetterTransformerModelCallback())

        if self.cfg.loss_watchdog_threshold is not None:
            callbacks.append(LossWatchDogCallback(self.cfg))

        callbacks.append(SaveModelCallback())

        return callbacks

    def get_post_trainer_create_callbacks(self, trainer):
        callbacks = []
        if self.cfg.use_wandb and self.cfg.eval_table_size > 0:
            LogPredictionCallback = log_prediction_callback_factory(
                trainer, self.tokenizer, "wandb"
            )
            callbacks.append(LogPredictionCallback(self.cfg))
        if (
            self.cfg.use_mlflow
            and is_mlflow_available()
            and self.cfg.eval_table_size > 0
        ):
            LogPredictionCallback = log_prediction_callback_factory(
                trainer, self.tokenizer, "mlflow"
            )
            callbacks.append(LogPredictionCallback(self.cfg))
        if self.cfg.use_comet and is_comet_available() and self.cfg.eval_table_size > 0:
            LogPredictionCallback = log_prediction_callback_factory(
                trainer, self.tokenizer, "comet_ml"
            )
            callbacks.append(LogPredictionCallback(self.cfg))

        if self.cfg.do_bench_eval:
            callbacks.append(bench_eval_callback_factory(trainer, self.tokenizer))
        if self.cfg.do_causal_lm_eval:
            CausalLMBenchEvalCallback = causal_lm_bench_eval_callback_factory(
                trainer, self.tokenizer
            )
            callbacks.append(CausalLMBenchEvalCallback(self.cfg))

        if self.cfg.early_stopping_patience:
            early_stop_cb = EarlyStoppingCallback(
                self.cfg.early_stopping_patience,
            )
            callbacks.append(early_stop_cb)

        if self.cfg.lisa_step_interval and self.cfg.lisa_n_layers:
            callbacks.append(lisa_callback_factory(trainer))

        callbacks.extend(super().get_post_trainer_create_callbacks(trainer=trainer))
        return callbacks

    def _get_trainer_cls(self):
        if self.cfg.relora_steps:
            return ReLoRATrainer
        if self.cfg.model_config_type == "mamba":
            return AxolotlMambaTrainer
        if self.cfg.reward_model:
            return AxolotlRewardTrainer
        return AxolotlTrainer

    def build(self, total_num_steps):
        warmup_steps = None
        if self.cfg.warmup_steps is not None:
            warmup_steps = self.cfg.warmup_steps
        elif self.cfg.warmup_ratio is not None:
            warmup_steps = max(int(self.cfg.warmup_ratio * total_num_steps), 0)
        else:
            warmup_steps = min(int(0.03 * total_num_steps), 100)
        if warmup_steps == 1:
            warmup_steps = 2

        logging_steps = (
            self.cfg.logging_steps
            if self.cfg.logging_steps is not None
            else max(min(int(0.005 * total_num_steps), 10), 1)
        )

        training_arguments_kwargs = {}
        if self.cfg.bf16 == "full":
            training_arguments_kwargs["bf16_full_eval"] = True
        else:
            training_arguments_kwargs["bf16"] = self.cfg.bf16
        training_arguments_kwargs["fp16"] = (
            self.cfg.fp16 and not self.cfg.bf16
        ) or False
        training_arguments_kwargs["tf32"] = self.cfg.tf32
        training_arguments_kwargs["warmup_steps"] = warmup_steps
        training_arguments_kwargs["logging_steps"] = logging_steps

        if self.cfg.seed:
            training_arguments_kwargs["seed"] = self.cfg.seed

        if self.cfg.gradient_checkpointing:
            training_arguments_kwargs[
                "gradient_checkpointing"
            ] = self.cfg.gradient_checkpointing
            if self.cfg.gradient_checkpointing_kwargs is not None:
                training_arguments_kwargs[
                    "gradient_checkpointing_kwargs"
                ] = self.cfg.gradient_checkpointing_kwargs
        if self.cfg.fsdp:
            training_arguments_kwargs["fsdp"] = self.cfg.fsdp
            if self.cfg.fsdp_config:
                training_arguments_kwargs["fsdp_config"] = {
                    k.lstrip("fsdp_"): v for k, v in dict(self.cfg.fsdp_config).items()
                }

        if self.cfg.adapter == "qlora":
            training_arguments_kwargs["qlora"] = True

        # deepspeed
        if self.cfg.deepspeed:
            training_arguments_kwargs["deepspeed"] = self.cfg.deepspeed

        if self.cfg.lr_quadratic_warmup is not None:
            training_arguments_kwargs[
                "lr_quadratic_warmup"
            ] = self.cfg.lr_quadratic_warmup

        if self.cfg.adam_beta1:
            training_arguments_kwargs["adam_beta1"] = self.cfg.adam_beta1
        if self.cfg.adam_beta2:
            training_arguments_kwargs["adam_beta2"] = self.cfg.adam_beta2
        if self.cfg.adam_epsilon:
            training_arguments_kwargs["adam_epsilon"] = self.cfg.adam_epsilon
        if self.cfg.max_grad_norm:
            training_arguments_kwargs["max_grad_norm"] = self.cfg.max_grad_norm

        if self.cfg.hub_model_id:
            training_arguments_kwargs["hub_model_id"] = self.cfg.hub_model_id
            training_arguments_kwargs["push_to_hub"] = True
            training_arguments_kwargs["hub_private_repo"] = True
            training_arguments_kwargs["hub_always_push"] = True

            if self.cfg.hub_strategy:
                training_arguments_kwargs["hub_strategy"] = self.cfg.hub_strategy

        if self.cfg.save_safetensors is not None:
            training_arguments_kwargs["save_safetensors"] = self.cfg.save_safetensors

        if self.cfg.dataloader_pin_memory is not None:
            training_arguments_kwargs[
                "dataloader_pin_memory"
            ] = self.cfg.dataloader_pin_memory
        if self.cfg.dataloader_num_workers is not None:
            training_arguments_kwargs[
                "dataloader_num_workers"
            ] = self.cfg.dataloader_num_workers
        if self.cfg.dataloader_prefetch_factor is not None:
            training_arguments_kwargs[
                "dataloader_prefetch_factor"
            ] = self.cfg.dataloader_prefetch_factor
        if self.cfg.dataloader_drop_last is not None:
            training_arguments_kwargs[
                "dataloader_drop_last"
            ] = self.cfg.dataloader_drop_last
        elif self.cfg.sample_packing and self.cfg.eval_sample_packing is False:
            training_arguments_kwargs["dataloader_drop_last"] = True

        if self.cfg.remove_unused_columns is not None:
            training_arguments_kwargs[
                "remove_unused_columns"
            ] = self.cfg.remove_unused_columns

        if not self.cfg.test_datasets and self.cfg.val_set_size == 0:
            # no eval set, so don't eval
            training_arguments_kwargs["eval_strategy"] = "no"
        elif self.cfg.eval_steps:
            training_arguments_kwargs["eval_strategy"] = "steps"
            training_arguments_kwargs["eval_steps"] = self.cfg.eval_steps
        elif self.cfg.eval_strategy:
            training_arguments_kwargs["eval_strategy"] = self.cfg.eval_strategy
        else:
            # we have an eval set, but no steps defined, default to use epoch
            training_arguments_kwargs["eval_strategy"] = "epoch"

        if self.cfg.save_steps:
            training_arguments_kwargs["save_strategy"] = "steps"
            training_arguments_kwargs["save_steps"] = self.cfg.save_steps
        elif self.cfg.save_strategy:
            training_arguments_kwargs["save_strategy"] = self.cfg.save_strategy
        else:
            # default to saving each epoch if not defined
            training_arguments_kwargs["save_strategy"] = "epoch"

        training_arguments_kwargs["save_only_model"] = self.cfg.save_only_model

        if self.cfg.do_bench_eval:
            training_arguments_kwargs["do_bench_eval"] = self.cfg.do_bench_eval
            if self.cfg.bench_dataset:
                training_arguments_kwargs["bench_dataset"] = self.cfg.bench_dataset
        if self.cfg.do_causal_lm_eval:
            training_arguments_kwargs["do_causal_lm_eval"] = self.cfg.do_causal_lm_eval
        if self.cfg.metric_for_best_model:
            training_arguments_kwargs[
                "metric_for_best_model"
            ] = self.cfg.metric_for_best_model
        if self.cfg.greater_is_better:
            training_arguments_kwargs["greater_is_better"] = self.cfg.greater_is_better

        if self.cfg.torch_compile:
            if torch.__version__ < "2.1.0":  # pylint: disable=protected-access
                LOG.warning("torch>=2.1.0 required for torch_compile to work properly")
            elif torch._dynamo:  # pylint: disable=protected-access
                torch._dynamo.config.suppress_errors = (  # pylint: disable=protected-access
                    True
                )
                training_arguments_kwargs["torch_compile"] = self.cfg.torch_compile
                if self.cfg.torch_compile_backend:
                    training_arguments_kwargs[
                        "torch_compile_backend"
                    ] = self.cfg.torch_compile_backend
                if self.cfg.torch_compile_mode:
                    training_arguments_kwargs[
                        "torch_compile_mode"
                    ] = self.cfg.torch_compile_mode

        # DDP Config
        if self.cfg.ddp_timeout:
            training_arguments_kwargs["ddp_timeout"] = self.cfg.ddp_timeout
        # see https://pytorch.org/docs/stable/generated/torch.nn.parallel.DistributedDataParallel.html
        if self.cfg.ddp_bucket_cap_mb:
            training_arguments_kwargs["ddp_bucket_cap_mb"] = self.cfg.ddp_bucket_cap_mb
        if self.cfg.ddp_broadcast_buffers is not None:
            training_arguments_kwargs[
                "ddp_broadcast_buffers"
            ] = self.cfg.ddp_broadcast_buffers

        # these are all the "standard" kwargs that are def used
        training_arguments_kwargs["max_steps"] = (
            total_num_steps if self.cfg.max_steps else -1
        )
        training_arguments_kwargs["max_seq_length"] = self.cfg.sequence_len
        training_arguments_kwargs[
            "per_device_train_batch_size"
        ] = self.cfg.micro_batch_size
        if self.cfg.eval_batch_size:
            training_arguments_kwargs[
                "per_device_eval_batch_size"
            ] = self.cfg.eval_batch_size
        if self.cfg.auto_find_batch_size is not None:
            training_arguments_kwargs[
                "auto_find_batch_size"
            ] = self.cfg.auto_find_batch_size
        training_arguments_kwargs[
            "gradient_accumulation_steps"
        ] = self.cfg.gradient_accumulation_steps
        training_arguments_kwargs[
            "eval_accumulation_steps"
        ] = self.cfg.gradient_accumulation_steps
        training_arguments_kwargs["num_train_epochs"] = self.cfg.num_epochs
        training_arguments_kwargs["learning_rate"] = self.cfg.learning_rate
        training_arguments_kwargs["output_dir"] = self.cfg.output_dir
        training_arguments_kwargs["save_total_limit"] = (
            self.cfg.save_total_limit if self.cfg.save_total_limit else 4
        )
        training_arguments_kwargs["load_best_model_at_end"] = (
            (
                self.cfg.load_best_model_at_end is not False
                or self.cfg.early_stopping_patience
            )
            and (
                (not self.cfg.test_datasets and self.cfg.val_set_size > 0)
                or (self.cfg.test_datasets and self.cfg.val_set_size == 0)
            )
            and self.cfg.save_steps
            and self.cfg.eval_steps
            and self.cfg.save_steps % self.cfg.eval_steps == 0
        ) or False
        training_arguments_kwargs["ddp_find_unused_parameters"] = (
            False if self.cfg.ddp else None
        )
        training_arguments_kwargs["group_by_length"] = self.cfg.group_by_length
        training_arguments_kwargs["curriculum_sampling"] = self.cfg.curriculum_sampling
        report_to = []
        if self.cfg.use_wandb:
            report_to.append("wandb")
            if self.cfg.wandb_name:
                training_arguments_kwargs["run_name"] = self.cfg.wandb_name
        if self.cfg.use_mlflow:
            report_to.append("mlflow")
        if self.cfg.use_tensorboard:
            report_to.append("tensorboard")
        if self.cfg.use_comet:
            report_to.append("comet_ml")

        training_arguments_kwargs["report_to"] = report_to
        if self.cfg.use_wandb:
            training_arguments_kwargs["run_name"] = self.cfg.wandb_name
        elif self.cfg.use_mlflow:
            training_arguments_kwargs["run_name"] = self.cfg.mlflow_run_name
        else:
            training_arguments_kwargs["run_name"] = None
        training_arguments_kwargs["optim"] = (
            self.cfg.optimizer if self.cfg.optimizer else "adamw_hf"
        )
        if self.cfg.optim_args:
            if isinstance(self.cfg.optim_args, dict):
                optim_args = ",".join(
                    [f"{key}={value}" for key, value in self.cfg.optim_args.items()]
                )
            else:
                optim_args = self.cfg.optim_args
            training_arguments_kwargs["optim_args"] = optim_args
        if self.cfg.optim_target_modules:
            training_arguments_kwargs[
                "optim_target_modules"
            ] = self.cfg.optim_target_modules
        training_arguments_kwargs["loraplus_lr_ratio"] = self.cfg.loraplus_lr_ratio
        training_arguments_kwargs[
            "loraplus_lr_embedding"
        ] = self.cfg.loraplus_lr_embedding
        training_arguments_kwargs["embedding_lr"] = self.cfg.embedding_lr
        training_arguments_kwargs["embedding_lr_scale"] = self.cfg.embedding_lr_scale

        if self.cfg.lr_scheduler in ["one_cycle", "log_sweep"]:
            training_arguments_kwargs["lr_scheduler_type"] = "cosine"
            training_arguments_kwargs[
                "alternate_lr_scheduler_type"
            ] = self.cfg.lr_scheduler
        else:
            training_arguments_kwargs["lr_scheduler_type"] = (
                self.cfg.lr_scheduler if self.cfg.lr_scheduler else "cosine"
            )
        training_arguments_kwargs["lr_scheduler_kwargs"] = (
            self.cfg.lr_scheduler_kwargs if self.cfg.lr_scheduler_kwargs else {}
        )
        training_arguments_kwargs["cosine_min_lr_ratio"] = self.cfg.cosine_min_lr_ratio
        training_arguments_kwargs[
            "cosine_constant_lr_ratio"
        ] = self.cfg.cosine_constant_lr_ratio
        training_arguments_kwargs["weight_decay"] = (
            self.cfg.weight_decay if self.cfg.weight_decay is not None else 0.0
        )

        training_arguments_kwargs["sample_packing"] = bool(self.cfg.sample_packing)
        training_arguments_kwargs["multipack_real_batches"] = (
            not self.cfg.flash_attention or self.cfg.multipack_real_batches
        )
        training_arguments_kwargs["eval_sample_packing"] = bool(
            self.cfg.eval_sample_packing
        )
        if self.cfg.sample_packing_bin_size is not None:
            training_arguments_kwargs[
                "sample_packing_bin_size"
            ] = self.cfg.sample_packing_bin_size
        if self.cfg.sample_packing_group_size is not None:
            training_arguments_kwargs[
                "sample_packing_group_size"
            ] = self.cfg.sample_packing_group_size
        if self.cfg.sample_packing_eff_est:
            training_arguments_kwargs[
                "sample_packing_efficiency"
            ] = self.cfg.sample_packing_eff_est

        if self.cfg.relora_steps:
            training_arguments_kwargs["relora_steps"] = self.cfg.relora_steps
            training_arguments_kwargs[
                "relora_warmup_steps"
            ] = self.cfg.relora_warmup_steps
            if self.cfg.relora_anneal_steps:
                training_arguments_kwargs[
                    "relora_anneal_steps"
                ] = self.cfg.relora_anneal_steps
            if self.cfg.relora_prune_ratio:
                training_arguments_kwargs[
                    "relora_prune_ratio"
                ] = self.cfg.relora_prune_ratio

        if self.cfg.lisa_step_interval and self.cfg.lisa_n_layers:
            training_arguments_kwargs["lisa_n_layers"] = self.cfg.lisa_n_layers
            training_arguments_kwargs[
                "lisa_step_interval"
            ] = self.cfg.lisa_step_interval
            training_arguments_kwargs[
                "lisa_layers_attribute"
            ] = self.cfg.lisa_layers_attribute

        training_arguments_kwargs = self.hook_pre_create_training_args(
            training_arguments_kwargs
        )
        training_arguments_kwargs["model_type"] = self.cfg.model_config_type
        training_arguments_kwargs["pretraining"] = bool(self.cfg.pretraining_dataset)
        if self.cfg.chat_template:
            training_arguments_kwargs["chat_template"] = get_chat_template(
                self.cfg.chat_template,
                tokenizer=self.tokenizer,
            )

        if self.cfg.rl == "orpo":
            training_arguments_kwargs["orpo_alpha"] = self.cfg.orpo_alpha

        if self.cfg.neftune_noise_alpha is not None:
            training_arguments_kwargs[
                "neftune_noise_alpha"
            ] = self.cfg.neftune_noise_alpha

        trainer_kwargs = {}

        if self.cfg.reward_model:
            trainer_kwargs["max_length"] = self.cfg.sequence_len

        # pylint: disable=duplicate-code
        if self.cfg.optimizer in [
            "optimi_adamw",
            "ao_adamw_4bit",
            "ao_adamw_8bit",
            "ao_adamw_fp8",
            "adopt_adamw",
        ]:
            # Set default so transformers doesn't throw
            training_arguments_kwargs["optim"] = "adamw_hf"
            training_arguments_kwargs["alternate_optimizer"] = self.cfg.optimizer

        if self.cfg.optimizer == "lion_pytorch":
            from lion_pytorch import Lion

            lion_kwargs = {"lr": training_arguments_kwargs["learning_rate"]}
            if "weight_decay" in training_arguments_kwargs:
                lion_kwargs["weight_decay"] = training_arguments_kwargs["weight_decay"]

            if (
                "adam_beta1" in training_arguments_kwargs
                and "adam_beta2" in training_arguments_kwargs
            ):
                lion_kwargs["betas"] = (
                    training_arguments_kwargs["adam_beta1"],
                    training_arguments_kwargs["adam_beta2"],
                )

            trainer_kwargs["optimizers"] = (
                Lion(params=self.model.parameters(), **lion_kwargs),
                None,
            )
            # Set default so transformers doesn't throw
            training_arguments_kwargs["optim"] = "adamw_hf"

        if self.cfg.optimizer == "adamw_anyprecision":
            if Path(self.cfg.torchdistx_path).exists():
                sys.path.append(self.cfg.torchdistx_path)
                importlib.import_module("torchdistx")

        if self.cfg.accelerator_config:
            training_arguments_kwargs[
                "accelerator_config"
            ] = self.cfg.accelerator_config

        training_args_cls = (
            AxolotlTrainingArguments
            if not self.cfg.reward_model
            else AxolotlRewardConfig
        )
        training_args = training_args_cls(  # pylint: disable=unexpected-keyword-arg
            **training_arguments_kwargs,
        )
        training_args = self.hook_post_create_training_args(training_args)

        # unset run_name so wandb sets up experiment names
        if self.cfg.use_wandb and training_args.run_name == training_args.output_dir:
            training_args.run_name = (  # pylint: disable=attribute-defined-outside-init
                None
            )

        data_collator_kwargs = {
            "padding": True,  # True/"longest" is the default
        }
        if self.cfg.pad_to_sequence_len:
            data_collator_kwargs["pad_to_multiple_of"] = 64 * math.ceil(
                self.cfg.sequence_len / 64
            )
        else:
            # A100 is best at 64, while others at 8. Let's use the larger so we don't have to check
            # https://docs.nvidia.com/deeplearning/performance/dl-performance-matrix-multiplication/index.html
            data_collator_kwargs["pad_to_multiple_of"] = 64

        if self.cfg.reward_model:
            data_collator_kwargs["max_length"] = self.cfg.sequence_len

        trainer_cls = self._get_trainer_cls()
        trainer_kwargs, trainer_cls = self.hook_pre_create_trainer(
            trainer_kwargs, trainer_cls
        )
        if eval_data_collator := self.build_collator(
            training_args, is_eval=True, **data_collator_kwargs
        ):
            if not self.cfg.reward_model:
                trainer_kwargs["eval_data_collator"] = eval_data_collator
        if not self.cfg.reward_model:
            trainer_kwargs["bench_data_collator"] = transformers.DataCollatorForSeq2Seq(
                self.tokenizer,
                return_tensors="pt",
                **data_collator_kwargs,
            )
        sig = inspect.signature(trainer_cls)
        if "processing_class" in sig.parameters.keys():
            trainer_kwargs["processing_class"] = self.tokenizer
        else:
            trainer_kwargs["tokenizer"] = self.tokenizer

        if (trainer_cls is not AxolotlRewardTrainer) and self.cfg.datasets is not None:
            trainer_kwargs["dataset_tags"] = [
                d["path"] for d in self.cfg.datasets if not Path(d["path"]).is_dir()
            ]
        trainer = trainer_cls(
            model=self.model,
            train_dataset=self.train_dataset,
            eval_dataset=self.eval_dataset,
            args=training_args,
            data_collator=self.build_collator(training_args, **data_collator_kwargs),
            callbacks=self.get_callbacks(),
            **trainer_kwargs,
        )
        trainer = self.hook_post_create_trainer(trainer)
        for callback in self.get_post_trainer_create_callbacks(trainer):
            trainer.add_callback(callback)

        if self.cfg.deepspeed and self.cfg.sample_packing:
            trainer.accelerator.state.deepspeed_plugin.deepspeed_config[
                "train_micro_batch_size_per_gpu"
            ] = self.cfg.micro_batch_size

        return trainer

    def build_collator(
        self, training_args: AxolotlTrainingArguments, is_eval=False, **kwargs
    ):
        if training_args.pretraining:
            return None

        if self.cfg.model_config_type == "mamba":
            return MambaDataCollator(tokenizer=self.tokenizer)

        use_batch_sampler_collator = False
        if is_eval is False and training_args.sample_packing:
            use_batch_sampler_collator = True
        if is_eval and training_args.eval_sample_packing:
            use_batch_sampler_collator = True

        collator: Type[
            Union[
                V2BatchSamplerDataCollatorForSeq2Seq,
                BatchSamplerDataCollatorForSeq2Seq,
                DataCollatorForSeq2Seq,
                DataCollatorWithFlattening,
                RewardDataCollatorWithPadding,
            ]
        ]
        collator_args = [self.tokenizer]
        if self.cfg.reward_model:
            collator = RewardDataCollatorWithPadding
            if "max_length" in kwargs:
                kwargs.pop("max_length")
        elif use_batch_sampler_collator:
            if self.cfg.model_config_type in SUPPORTED_MULTIPACK_MODEL_TYPES:
                collator = V2BatchSamplerDataCollatorForSeq2Seq
            elif (
                self.cfg.model_config_type in ["llama"]
                and self.cfg.flash_attention is not True
            ):
                collator = V2BatchSamplerDataCollatorForSeq2Seq
            else:
                collator = BatchSamplerDataCollatorForSeq2Seq
        else:
            if self.cfg.processor_type and self.processor:
                collator = MultiModalChatDataCollator
                kwargs["processor"] = self.processor
                kwargs["chat_template"] = training_args.chat_template
<<<<<<< HEAD
                kwargs["chat_template_type"] = self.cfg.chat_template
=======
            elif self.cfg.batch_flattening:
                collator = DataCollatorWithFlattening
                collator_args.pop(0)
                kwargs.pop("pad_to_multiple_of", None)
                kwargs.pop("padding", None)
>>>>>>> 42bd32a2
            else:
                collator = DataCollatorForSeq2Seq

        kwargs["return_tensors"] = "pt"

        return collator(
            *collator_args,
            **kwargs,
        )


class HFRLTrainerBuilder(TrainerBuilderBase):
    """
    Trainer factory class for DPO Trainer
    """

    def get_callbacks(self):
        callbacks = super().get_callbacks()
        callbacks.append(SaveModelCallback())

        return callbacks

    def get_post_trainer_create_callbacks(self, trainer):
        callbacks = super().get_post_trainer_create_callbacks(trainer=trainer)
        return callbacks

    def build_training_arguments(self, total_num_steps):
        training_args_kwargs = {}
        for arg in [
            "adam_beta1",
            "adam_beta2",
            "adam_epsilon",
            "dataloader_num_workers",
            "dataloader_pin_memory",
        ]:
            if hasattr(self.cfg, arg) and getattr(self.cfg, arg) is not None:
                training_args_kwargs[arg] = getattr(self.cfg, arg)

        if self.cfg.hub_model_id:
            training_args_kwargs["hub_model_id"] = self.cfg.hub_model_id
            training_args_kwargs["push_to_hub"] = True
            training_args_kwargs["hub_private_repo"] = True
            training_args_kwargs["hub_always_push"] = True

            if self.cfg.hub_strategy:
                training_args_kwargs["hub_strategy"] = self.cfg.hub_strategy

        if self.cfg.save_safetensors is not None:
            training_args_kwargs["save_safetensors"] = self.cfg.save_safetensors

        if self.eval_dataset:
            training_args_kwargs["eval_strategy"] = "steps"
            training_args_kwargs["eval_steps"] = self.cfg.eval_steps
        else:
            training_args_kwargs["eval_strategy"] = "no"

        if self.cfg.bf16 or self.cfg.bfloat16:
            training_args_kwargs["bf16"] = True

        training_args_kwargs["loraplus_lr_ratio"] = self.cfg.loraplus_lr_ratio
        training_args_kwargs["loraplus_lr_embedding"] = self.cfg.loraplus_lr_embedding
        training_args_kwargs["lr_scheduler_type"] = (
            self.cfg.lr_scheduler if self.cfg.lr_scheduler else "cosine"
        )
        training_args_kwargs["lr_scheduler_kwargs"] = (
            self.cfg.lr_scheduler_kwargs if self.cfg.lr_scheduler_kwargs else {}
        )
        if self.cfg.remove_unused_columns is not None:
            training_args_kwargs[
                "remove_unused_columns"
            ] = self.cfg.remove_unused_columns
        else:
            training_args_kwargs["remove_unused_columns"] = False

        if self.cfg.dataloader_pin_memory is not None:
            training_args_kwargs[
                "dataloader_pin_memory"
            ] = self.cfg.dataloader_pin_memory
        if self.cfg.dataloader_num_workers is not None:
            training_args_kwargs[
                "dataloader_num_workers"
            ] = self.cfg.dataloader_num_workers
        if self.cfg.dataloader_prefetch_factor is not None:
            training_args_kwargs[
                "dataloader_prefetch_factor"
            ] = self.cfg.dataloader_prefetch_factor
        if self.cfg.gradient_checkpointing:
            training_args_kwargs[
                "gradient_checkpointing"
            ] = self.cfg.gradient_checkpointing
            if self.cfg.gradient_checkpointing_kwargs is not None:
                training_args_kwargs[
                    "gradient_checkpointing_kwargs"
                ] = self.cfg.gradient_checkpointing_kwargs
            else:
                training_args_kwargs["gradient_checkpointing_kwargs"] = {
                    "use_reentrant": False
                }

        # set save_strategy and save_steps
        if self.cfg.save_steps:
            training_args_kwargs["save_strategy"] = "steps"
            training_args_kwargs["save_steps"] = self.cfg.save_steps
        elif self.cfg.save_strategy:
            training_args_kwargs["save_strategy"] = self.cfg.save_strategy
        else:
            # default to saving each epoch if not defined
            training_args_kwargs["save_strategy"] = "epoch"

        training_args_kwargs["dataset_num_proc"] = self.cfg.dataset_processes

        if self.cfg.rl_beta:
            training_args_kwargs["beta"] = self.cfg.rl_beta
        if self.cfg.orpo_alpha:
            # trl does some odd mapping of alpha to beta to reuse the beta parameter ???
            training_args_kwargs["beta"] = self.cfg.orpo_alpha

        if self.cfg.rpo_alpha is not None:
            training_args_kwargs["rpo_alpha"] = self.cfg.rpo_alpha

        training_args_cls = None
        if self.cfg.rl == "simpo":
            training_args_cls = AxolotlCPOConfig
            training_args_kwargs["loss_type"] = "simpo"
            training_args_kwargs["max_length"] = self.cfg.sequence_len
            training_args_kwargs["simpo_gamma"] = self.cfg.simpo_gamma
            if self.cfg.cpo_alpha is not None:
                training_args_kwargs["cpo_alpha"] = self.cfg.cpo_alpha

        elif self.cfg.rl == "orpo":
            training_args_cls = AxolotlORPOConfig
            training_args_kwargs["max_length"] = self.cfg.sequence_len
            if self.cfg.max_prompt_len:
                training_args_kwargs["max_prompt_length"] = self.cfg.max_prompt_len

        elif self.cfg.rl == "kto":
            training_args_cls = AxolotlKTOConfig

            training_args_kwargs["desirable_weight"] = (
                self.cfg.kto_desirable_weight or 1.0
            )
            training_args_kwargs["undesirable_weight"] = (
                self.cfg.kto_undesirable_weight or 1.0
            )

            training_args_kwargs["dataset_num_proc"] = self.cfg.dataset_processes
            training_args_kwargs["max_length"] = self.cfg.sequence_len
            if self.cfg.max_prompt_len:
                training_args_kwargs["max_prompt_length"] = self.cfg.max_prompt_len

        else:
            training_args_cls = AxolotlDPOConfig
            if self.cfg.rl == "ipo":
                training_args_kwargs["loss_type"] = "ipo"
            training_args_kwargs["max_length"] = self.cfg.sequence_len
            training_args_kwargs["max_completion_length"] = None
            training_args_kwargs["max_prompt_length"] = self.cfg.sequence_len
            training_args_kwargs["generate_during_eval"] = self.cfg.use_wandb
            if self.cfg.dpo_use_weighting is not None:
                training_args_kwargs["use_weighting"] = self.cfg.dpo_use_weighting

        training_args = training_args_cls(  # pylint: disable=unexpected-keyword-arg
            output_dir=self.cfg.output_dir,
            per_device_train_batch_size=self.cfg.micro_batch_size,
            max_steps=self.cfg.max_steps or total_num_steps,
            gradient_accumulation_steps=self.cfg.gradient_accumulation_steps,
            learning_rate=self.cfg.learning_rate,
            warmup_steps=self.cfg.warmup_steps,
            logging_first_step=True,
            logging_steps=1,
            optim=self.cfg.optimizer,
            save_total_limit=self.cfg.save_total_limit or 5,
            **training_args_kwargs,
        )

        return training_args

    def build(self, total_num_steps):
        training_args = self.build_training_arguments(total_num_steps)
        dpo_trainer_kwargs = {}
        if self.cfg.rl == "ipo":
            if self.cfg.dpo_label_smoothing:
                dpo_trainer_kwargs["label_smoothing"] = self.cfg.dpo_label_smoothing
        if self.eval_dataset:
            dpo_trainer_kwargs["eval_dataset"] = self.eval_dataset
        if self.cfg.adapter and self.peft_config:
            dpo_trainer_kwargs["peft_config"] = self.peft_config
        if self.cfg.precompute_ref_log_probs is not None:
            dpo_trainer_kwargs[
                "precompute_ref_log_probs"
            ] = self.cfg.precompute_ref_log_probs
        if self.cfg.rl in ["dpo", "ipo"]:
            trainer_cls = AxolotlDPOTrainer
            trainer_cls_args = [self.model, self.model_ref]
        elif self.cfg.rl == "orpo":
            trainer_cls = AxolotlORPOTrainer
            trainer_cls_args = [self.model]
        elif self.cfg.rl in ["kto"]:
            trainer_cls = AxolotlKTOTrainer
            trainer_cls_args = [self.model]
        elif self.cfg.rl in ["simpo"]:
            trainer_cls = AxolotlCPOTrainer
            trainer_cls_args = [self.model]
        else:
            raise ValueError(f"Unsupported RL: {self.cfg.rl}")

        sig = inspect.signature(trainer_cls)
        if "processing_class" in sig.parameters.keys():
            dpo_trainer_kwargs["processing_class"] = self.tokenizer
        else:
            dpo_trainer_kwargs["tokenizer"] = self.tokenizer

        if self.cfg.datasets is not None and (trainer_cls is AxolotlDPOTrainer):
            dpo_trainer_kwargs["dataset_tags"] = [
                d["path"] for d in self.cfg.datasets if not Path(d["path"]).is_dir()
            ]
        dpo_trainer = trainer_cls(
            *trainer_cls_args,
            args=training_args,
            train_dataset=self.train_dataset,
            callbacks=self.get_callbacks(),
            **dpo_trainer_kwargs,
        )
        if self.cfg.fsdp:
            ensure_dtype(dpo_trainer.model, dtype=self.cfg.torch_dtype)
            if self.cfg.rl in ["dpo", "ipo"] and dpo_trainer.ref_model:
                ensure_dtype(dpo_trainer.ref_model, dtype=self.cfg.torch_dtype)

        dpo_trainer = self.hook_post_create_trainer(dpo_trainer)
        for callback in self.get_post_trainer_create_callbacks(dpo_trainer):
            dpo_trainer.add_callback(callback)

        return dpo_trainer


class HFPPOTrainerBuilder(TrainerBuilderBase):
    """
    HF Factory class for PPO Trainer
    """

    def get_callbacks(self):
        callbacks = super().get_callbacks()
        return callbacks

    def get_post_trainer_create_callbacks(self, trainer):
        callbacks = super().get_post_trainer_create_callbacks(trainer=trainer)
        return callbacks

    def build(self, total_num_steps):
        # build PPOConfig
        pass<|MERGE_RESOLUTION|>--- conflicted
+++ resolved
@@ -2014,15 +2014,12 @@
                 collator = MultiModalChatDataCollator
                 kwargs["processor"] = self.processor
                 kwargs["chat_template"] = training_args.chat_template
-<<<<<<< HEAD
                 kwargs["chat_template_type"] = self.cfg.chat_template
-=======
             elif self.cfg.batch_flattening:
                 collator = DataCollatorWithFlattening
                 collator_args.pop(0)
                 kwargs.pop("pad_to_multiple_of", None)
                 kwargs.pop("padding", None)
->>>>>>> 42bd32a2
             else:
                 collator = DataCollatorForSeq2Seq
 
