--- conflicted
+++ resolved
@@ -887,15 +887,11 @@
             if "max_length" in kwargs:
                 kwargs.pop("max_length")
         elif use_batch_sampler_collator:
-<<<<<<< HEAD
             if self.cfg.flex_attention is True:
                 collator = V2BatchSamplerDataCollatorForSeq2Seq
             elif self.cfg.model_config_type in SUPPORTED_MULTIPACK_MODEL_TYPES:
                 collator = V2BatchSamplerDataCollatorForSeq2Seq
             elif (
-=======
-            if self.cfg.model_config_type in SUPPORTED_MULTIPACK_MODEL_TYPES or (
->>>>>>> a4e430e7
                 self.cfg.model_config_type in ["llama"]
                 and self.cfg.flash_attention is not True
             ):
