--- conflicted
+++ resolved
@@ -797,7 +797,6 @@
             # https://docs.nvidia.com/deeplearning/performance/dl-performance-matrix-multiplication/index.html
             data_collator_kwargs["pad_to_multiple_of"] = 64
 
-<<<<<<< HEAD
         if self.cfg.is_llama_derived_model and self.cfg.landmark_attention:
             from axolotl.monkeypatch.llama_landmark_attn import (
                 add_mem_tokens,
@@ -819,8 +818,6 @@
                 )
         
 
-=======
->>>>>>> 7f381750
         trainer_cls = self._get_trainer_cls()
         trainer_kwargs, trainer_cls = self.hook_pre_create_trainer(
             trainer_kwargs, trainer_cls
