"""
Module containing dataset functionality.

We want this to be a wrapper for an existing dataset that we have loaded. Lets use the
concept of middlewares to wrap each dataset. We'll use the collators later on to pad the
datasets.
"""

<<<<<<< HEAD
from typing import Iterator

import torch
=======
>>>>>>> c6ae5c43
from datasets import Dataset, IterableDataset
from transformers import PreTrainedTokenizer

from axolotl.utils.logging import get_logger

from .prompt_tokenizers import PromptTokenizingStrategy

LOG = get_logger(__name__)


class TokenizedPromptDataset(Dataset):
    """Dataset that returns tokenized prompts from a stream of text files.

    Args:
        prompt_tokenizer: The prompt tokenizing method for processing the data.
        dataset: Dataset with text files.
        process_count: Number of processes to use for tokenizing.
        keep_in_memory: Whether to keep the tokenized dataset in memory.
    """

    def __init__(
        self,
        prompt_tokenizer: PromptTokenizingStrategy,
        dataset: Dataset,
        process_count: int | None = None,
        keep_in_memory: bool | None = False,
        **kwargs,
    ):
        self.prompt_tokenizer = prompt_tokenizer
        self.process_count = process_count
        self.keep_in_memory = keep_in_memory
        super().__init__(
            self.process(dataset).data,
            **kwargs,
        )

    def process(self, dataset: Dataset) -> Dataset:
        features = dataset.features.keys()

        map_kwargs = {}
        if self.prompt_tokenizer.supports_batched:
            map_kwargs["batched"] = True
            map_kwargs["batch_size"] = 1_000

        if (
            hasattr(self.prompt_tokenizer, "filter_rows")
            and self.prompt_tokenizer.filter_rows
        ):
            dataset = dataset.filter(
                self.prompt_tokenizer.filter_rows,
                num_proc=self.process_count,
                desc="Strategy Filtering Rows",
            )

        return dataset.map(
            self.prompt_tokenizer.tokenize_prompt,
            num_proc=self.process_count,
            remove_columns=features,
            keep_in_memory=self.keep_in_memory,
            desc="Tokenizing Prompts",
            **map_kwargs,
        )


def wrap_dataset_for_tokenized_prompt(
    prompt_tokenizer: PromptTokenizingStrategy,
    dataset: Dataset | IterableDataset,
    **kwargs,
):
    if isinstance(dataset, IterableDataset):
        map_kwargs = {}
        if prompt_tokenizer.supports_batched:
            map_kwargs["batched"] = True
        features = list(dataset.features.keys())
        return dataset.map(
            prompt_tokenizer.tokenize_prompt,
            remove_columns=features,
            **map_kwargs,
        )
<<<<<<< HEAD
    return TokenizedPromptDataset(prompt_tokenizer, dataset, **kwargs)


# TODO this isn't the best since it can't interleave datasets
class ConstantLengthDataset(IterableDataset):
    """Iterable dataset that returns constant length chunks of tokens from stream of
    text files.

    Args:
        tokenizer: The processor used for processing the data.
        datasets: List of datasets with text files.
        seq_length: Length of token sequences to return.
    """

    def __init__(  # pylint: disable=super-init-not-called
        self,
        tokenizer: PreTrainedTokenizer,
        datasets: list[IterableDataset],
        seq_length: int = 2048,
    ):
        self.tokenizer = tokenizer
        self.concat_token_id = tokenizer.eos_token_id
        self.datasets: list[IterableDataset] = datasets
        self.seq_length = seq_length

        vocab_size = len(tokenizer.get_vocab())

        if vocab_size <= torch.iinfo(torch.int16).max:
            self.tokens_dtype = torch.int16
        elif vocab_size <= torch.iinfo(torch.int32).max:
            self.tokens_dtype = torch.int32
        else:
            self.tokens_dtype = torch.int64

    def __iter__(self) -> Iterator[dict[str, torch.Tensor]]:
        buffer = {
            "input_ids": [],
            "attention_mask": [],
            "labels": [],
            "position_ids": [],
        }
        buffer_len = 0
        for dataset in self.datasets:
            idx = 0
            iterator = iter(dataset)
            more_examples = True
            while more_examples:
                try:
                    example = next(iterator)
                    idx += 1
                except StopIteration:
                    more_examples = False
                    example = None

                add_concat_token = False
                if example:
                    example_len = len(example["input_ids"])
                    add_concat_token = example["input_ids"][-1] != self.concat_token_id
                else:
                    example_len = 0

                if not example_len or (
                    buffer_len + int(add_concat_token) + example_len > self.seq_length
                ):
                    if buffer["input_ids"]:
                        input_ids = torch.cat(buffer["input_ids"], dim=-1)[
                            : self.seq_length
                        ]
                        attention_mask = torch.cat(buffer["attention_mask"], dim=-1)[
                            : self.seq_length
                        ]
                        position_ids = torch.cat(buffer["position_ids"], dim=-1)[
                            : self.seq_length
                        ]
                        labels = torch.cat(buffer["labels"], dim=-1)[: self.seq_length]
                        if labels.size() == input_ids.size() and (
                            attention_mask.size() == input_ids.size()
                        ):
                            yield {
                                "input_ids": input_ids,
                                "labels": labels,
                                "attention_mask": attention_mask,
                                "position_ids": position_ids,
                            }
                        else:
                            LOG.warning(
                                "Dropping batch due to tensor size mismatch "
                                f"input_ids: {input_ids.size()}, "
                                f"labels: {labels.size()}, "
                                f"attention_mask: {attention_mask.size()}"
                            )
                    buffer = {
                        "input_ids": [],
                        "attention_mask": [],
                        "labels": [],
                        "position_ids": [],
                    }
                    buffer_len = 0
                    idx = 1

                if example:
                    # FIXME
                    # just going to drop data points that are too long
                    if len(example["input_ids"]) <= self.seq_length:
                        input_ids = example["input_ids"]
                        attention_mask = example["attention_mask"]
                        labels = example["labels"]

                        if add_concat_token:
                            input_ids.append(self.concat_token_id)
                            attention_mask.append(1)
                            labels.append(self.concat_token_id)

                        input_ids_with_concat = torch.tensor(
                            input_ids, dtype=self.tokens_dtype
                        )
                        attention_mask_with_concat = torch.tensor(
                            [idx * m for m in attention_mask], dtype=torch.int16
                        )
                        labels_with_concat = torch.tensor(
                            labels, dtype=self.tokens_dtype
                        )
                        position_ids = torch.arange(
                            len(input_ids), dtype=self.tokens_dtype
                        )

                        buffer["input_ids"].append(input_ids_with_concat)
                        buffer["attention_mask"].append(attention_mask_with_concat)
                        buffer["labels"].append(labels_with_concat)
                        buffer["position_ids"].append(position_ids)
                        buffer_len += len(input_ids)
=======
    return TokenizedPromptDataset(prompt_tokenizer, dataset, **kwargs)
>>>>>>> c6ae5c43
<|MERGE_RESOLUTION|>--- conflicted
+++ resolved
@@ -6,12 +6,6 @@
 datasets.
 """
 
-<<<<<<< HEAD
-from typing import Iterator
-
-import torch
-=======
->>>>>>> c6ae5c43
 from datasets import Dataset, IterableDataset
 from transformers import PreTrainedTokenizer
 
@@ -91,138 +85,4 @@
             remove_columns=features,
             **map_kwargs,
         )
-<<<<<<< HEAD
-    return TokenizedPromptDataset(prompt_tokenizer, dataset, **kwargs)
-
-
-# TODO this isn't the best since it can't interleave datasets
-class ConstantLengthDataset(IterableDataset):
-    """Iterable dataset that returns constant length chunks of tokens from stream of
-    text files.
-
-    Args:
-        tokenizer: The processor used for processing the data.
-        datasets: List of datasets with text files.
-        seq_length: Length of token sequences to return.
-    """
-
-    def __init__(  # pylint: disable=super-init-not-called
-        self,
-        tokenizer: PreTrainedTokenizer,
-        datasets: list[IterableDataset],
-        seq_length: int = 2048,
-    ):
-        self.tokenizer = tokenizer
-        self.concat_token_id = tokenizer.eos_token_id
-        self.datasets: list[IterableDataset] = datasets
-        self.seq_length = seq_length
-
-        vocab_size = len(tokenizer.get_vocab())
-
-        if vocab_size <= torch.iinfo(torch.int16).max:
-            self.tokens_dtype = torch.int16
-        elif vocab_size <= torch.iinfo(torch.int32).max:
-            self.tokens_dtype = torch.int32
-        else:
-            self.tokens_dtype = torch.int64
-
-    def __iter__(self) -> Iterator[dict[str, torch.Tensor]]:
-        buffer = {
-            "input_ids": [],
-            "attention_mask": [],
-            "labels": [],
-            "position_ids": [],
-        }
-        buffer_len = 0
-        for dataset in self.datasets:
-            idx = 0
-            iterator = iter(dataset)
-            more_examples = True
-            while more_examples:
-                try:
-                    example = next(iterator)
-                    idx += 1
-                except StopIteration:
-                    more_examples = False
-                    example = None
-
-                add_concat_token = False
-                if example:
-                    example_len = len(example["input_ids"])
-                    add_concat_token = example["input_ids"][-1] != self.concat_token_id
-                else:
-                    example_len = 0
-
-                if not example_len or (
-                    buffer_len + int(add_concat_token) + example_len > self.seq_length
-                ):
-                    if buffer["input_ids"]:
-                        input_ids = torch.cat(buffer["input_ids"], dim=-1)[
-                            : self.seq_length
-                        ]
-                        attention_mask = torch.cat(buffer["attention_mask"], dim=-1)[
-                            : self.seq_length
-                        ]
-                        position_ids = torch.cat(buffer["position_ids"], dim=-1)[
-                            : self.seq_length
-                        ]
-                        labels = torch.cat(buffer["labels"], dim=-1)[: self.seq_length]
-                        if labels.size() == input_ids.size() and (
-                            attention_mask.size() == input_ids.size()
-                        ):
-                            yield {
-                                "input_ids": input_ids,
-                                "labels": labels,
-                                "attention_mask": attention_mask,
-                                "position_ids": position_ids,
-                            }
-                        else:
-                            LOG.warning(
-                                "Dropping batch due to tensor size mismatch "
-                                f"input_ids: {input_ids.size()}, "
-                                f"labels: {labels.size()}, "
-                                f"attention_mask: {attention_mask.size()}"
-                            )
-                    buffer = {
-                        "input_ids": [],
-                        "attention_mask": [],
-                        "labels": [],
-                        "position_ids": [],
-                    }
-                    buffer_len = 0
-                    idx = 1
-
-                if example:
-                    # FIXME
-                    # just going to drop data points that are too long
-                    if len(example["input_ids"]) <= self.seq_length:
-                        input_ids = example["input_ids"]
-                        attention_mask = example["attention_mask"]
-                        labels = example["labels"]
-
-                        if add_concat_token:
-                            input_ids.append(self.concat_token_id)
-                            attention_mask.append(1)
-                            labels.append(self.concat_token_id)
-
-                        input_ids_with_concat = torch.tensor(
-                            input_ids, dtype=self.tokens_dtype
-                        )
-                        attention_mask_with_concat = torch.tensor(
-                            [idx * m for m in attention_mask], dtype=torch.int16
-                        )
-                        labels_with_concat = torch.tensor(
-                            labels, dtype=self.tokens_dtype
-                        )
-                        position_ids = torch.arange(
-                            len(input_ids), dtype=self.tokens_dtype
-                        )
-
-                        buffer["input_ids"].append(input_ids_with_concat)
-                        buffer["attention_mask"].append(attention_mask_with_concat)
-                        buffer["labels"].append(labels_with_concat)
-                        buffer["position_ids"].append(position_ids)
-                        buffer_len += len(input_ids)
-=======
-    return TokenizedPromptDataset(prompt_tokenizer, dataset, **kwargs)
->>>>>>> c6ae5c43
+    return TokenizedPromptDataset(prompt_tokenizer, dataset, **kwargs)