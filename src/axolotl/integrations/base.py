--- conflicted
+++ resolved
@@ -22,12 +22,7 @@
 
 import collections
 import importlib
-<<<<<<< HEAD
-from typing import OrderedDict
-=======
-import logging
 from typing import TYPE_CHECKING, Callable, OrderedDict, Union
->>>>>>> 4a8af60d
 
 from peft import PeftModel
 from torch.optim import Optimizer
