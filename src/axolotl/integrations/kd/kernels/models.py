--- conflicted
+++ resolved
@@ -21,11 +21,8 @@
     from transformers.utils.generic import (  # type: ignore[no-redef]
         TransformersKwargs,
     )
-<<<<<<< HEAD
-=======
 
 from axolotl.utils.callbacks.models import get_causal_lm_model_cls_prefix
->>>>>>> 36cbe13d
 
 
 def kldiv_forward_llama_like(
