--- conflicted
+++ resolved
@@ -35,11 +35,7 @@
 
 _CCE_INSTALL_MESSAGE = (
     "Please install Axolotl's fork of cut_cross_entropy with transformers support using "
-<<<<<<< HEAD
     '`pip install "cut-cross-entropy[transformers] @ git+https://github.com/axolotl-ai-cloud/ml-cross-entropy.git@318b7e2"`'
-=======
-    '`pip install "cut-cross-entropy[transformers] @ git+https://github.com/axolotl-ai-cloud/ml-cross-entropy.git@242b245"`'
->>>>>>> 372f664c
 )
 
 
