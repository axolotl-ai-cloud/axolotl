--- conflicted
+++ resolved
@@ -14,19 +14,15 @@
 from axolotl.cli.args import InferenceCliArgs
 from axolotl.cli.config import load_cfg
 from axolotl.cli.utils import load_model_and_tokenizer
-<<<<<<< HEAD
-from axolotl.telemetry.errors import send_errors
-from axolotl.utils.chat_templates import (
-    get_chat_template,
-    get_chat_template_from_config,
-=======
 from axolotl.cli.utils.diffusion import (
     diffusion_inference,
     launch_diffusion_gradio_ui,
->>>>>>> 8c7f63cf
 )
 from axolotl.integrations.base import PluginManager
-from axolotl.utils.chat_templates import get_chat_template_from_config
+from axolotl.telemetry.errors import send_errors
+from axolotl.utils.chat_templates import (
+    get_chat_template_from_config,
+)
 from axolotl.utils.dict import DictDefault
 from axolotl.utils.logging import get_logger
 
