--- conflicted
+++ resolved
@@ -19,28 +19,7 @@
         return_remaining_strings=True
     )
     parsed_cli_args.merge_lora = True
-<<<<<<< HEAD
     parsed_cfg = load_cfg(config, merge_lora=True, **kwargs)
-=======
-
-    parsed_cfg = load_cfg(
-        config,
-        merge_lora=True,
-        load_in_8bit=False,
-        load_in_4bit=False,
-        flash_attention=False,
-        deepspeed=None,
-        fsdp=None,
-        **kwargs,
-    )
-
-    if not parsed_cfg.lora_model_dir and parsed_cfg.output_dir:
-        parsed_cfg.lora_model_dir = parsed_cfg.output_dir
-    if not Path(parsed_cfg.lora_model_dir).exists():
-        raise ValueError(
-            f"Target directory for merge: `{parsed_cfg.lora_model_dir}` does not exist."
-        )
->>>>>>> b3f680d3
 
     parsed_cfg.load_in_4bit = False
     parsed_cfg.load_in_8bit = False
