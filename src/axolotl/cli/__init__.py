--- conflicted
+++ resolved
@@ -141,17 +141,14 @@
     safe_serialization = cfg.save_safetensors is True
 
     LOG.info("running merge of LoRA with base model")
-<<<<<<< HEAD
-    model = model.merge_and_unload()
-    model.to(dtype=cfg.torch_dtype)
-=======
     model = model.merge_and_unload(progressbar=True)
     try:
         model.to(dtype=cfg.torch_dtype)
     except RuntimeError:
         pass
     model.generation_config.do_sample = True
->>>>>>> 1ac89980
+    model = model.merge_and_unload()
+    model.to(dtype=cfg.torch_dtype)
 
     if cfg.local_rank == 0:
         LOG.info(f"saving merged model to: {str(Path(cfg.output_dir) / 'merged')}")
@@ -442,8 +439,6 @@
     )
 
 
-<<<<<<< HEAD
-=======
 def load_rl_datasets(
     *,
     cfg: DictDefault,
@@ -478,7 +473,6 @@
     )
 
 
->>>>>>> 1ac89980
 def check_accelerate_default_config():
     if Path(config_args.default_yaml_config_file).exists():
         LOG.warning(
