--- conflicted
+++ resolved
@@ -16,11 +16,7 @@
 from axolotl.common.datasets import load_datasets, load_preference_datasets
 from axolotl.integrations.base import PluginManager
 from axolotl.train import train
-<<<<<<< HEAD
-from axolotl.utils.config import normalize_config
-=======
 from axolotl.utils.config import normalize_config, resolve_dtype
->>>>>>> 577396d5
 from axolotl.utils.dict import DictDefault
 
 LOG = logging.getLogger(__name__)
@@ -84,11 +80,7 @@
             ),
             run_config=RunConfig(
                 name=parsed_cfg.ray_run_name,
-<<<<<<< HEAD
-                storage_path=Path("./saves").absolute().as_posix(),
-=======
                 storage_path=Path(parsed_cfg.output_dir).absolute().as_posix(),
->>>>>>> 577396d5
             ),
         )
         return trainer.fit()
@@ -101,12 +93,9 @@
     cfg = DictDefault(kwargs["cfg"])
     normalize_config(cfg)
 
-<<<<<<< HEAD
-=======
     # now that we are on the worker node, we can check `is_torch_bf16_gpu_available` to resolve dtype
     resolve_dtype(cfg)
 
->>>>>>> 577396d5
     # ray serializing objects gets rid of frozen attribute - HF expects dict not DefaultDict
     if cfg.deepspeed:
         cfg.deepspeed = cfg.deepspeed.to_dict()
