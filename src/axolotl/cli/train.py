"""
CLI to run training on a model
"""
import logging
from pathlib import Path
from typing import Tuple, Union

import fire
from transformers.hf_argparser import HfArgumentParser
from transformers.modeling_utils import PreTrainedModel
from transformers.tokenization_utils import PreTrainedTokenizer

from axolotl.cli import (
    check_accelerate_default_config,
    check_user_token,
    load_cfg,
    load_datasets,
    print_axolotl_text_art,
)
from axolotl.common.cli import TrainerCliArgs
from axolotl.prompt_strategies.sharegpt import register_chatml_template
from axolotl.train import train

LOG = logging.getLogger("axolotl.cli.train")


def do_cli(config: Union[Path, str] = Path("examples/"), **kwargs):
    # pylint: disable=duplicate-code
<<<<<<< HEAD
    print_axolotl_text_art()
    parsed_cfg = load_cfg(config, **kwargs)
    check_accelerate_default_config()
    check_user_token()
    parser = transformers.HfArgumentParser((TrainerCliArgs))
    parsed_cli_args, _ = parser.parse_args_into_dataclasses(
        return_remaining_strings=True
    )
    dataset_meta = load_datasets(cfg=parsed_cfg, cli_args=parsed_cli_args)
    train(cfg=parsed_cfg, cli_args=parsed_cli_args, dataset_meta=dataset_meta)
=======
    parsed_cfg = load_cfg(config, **kwargs)
    parser = HfArgumentParser((TrainerCliArgs))
    parsed_cli_args, _ = parser.parse_args_into_dataclasses(
        return_remaining_strings=True
    )
    return do_train(parsed_cfg, parsed_cli_args)


def do_train(cfg, cli_args) -> Tuple[PreTrainedModel, PreTrainedTokenizer]:
    print_axolotl_text_art()
    check_accelerate_default_config()
    check_user_token()
    if cfg.chat_template == "chatml" and cfg.default_system_message:
        LOG.info(
            f"ChatML set. Adding default system message: {cfg.default_system_message}"
        )
        register_chatml_template(cfg.default_system_message)
    else:
        register_chatml_template()

    if cfg.rl:  # and cfg.rl != "orpo":
        dataset_meta = load_rl_datasets(cfg=cfg, cli_args=cli_args)
    else:
        dataset_meta = load_datasets(cfg=cfg, cli_args=cli_args)

    return train(cfg=cfg, cli_args=cli_args, dataset_meta=dataset_meta)
>>>>>>> 1ac89980


if __name__ == "__main__":
    fire.Fire(do_cli)<|MERGE_RESOLUTION|>--- conflicted
+++ resolved
@@ -26,18 +26,6 @@
 
 def do_cli(config: Union[Path, str] = Path("examples/"), **kwargs):
     # pylint: disable=duplicate-code
-<<<<<<< HEAD
-    print_axolotl_text_art()
-    parsed_cfg = load_cfg(config, **kwargs)
-    check_accelerate_default_config()
-    check_user_token()
-    parser = transformers.HfArgumentParser((TrainerCliArgs))
-    parsed_cli_args, _ = parser.parse_args_into_dataclasses(
-        return_remaining_strings=True
-    )
-    dataset_meta = load_datasets(cfg=parsed_cfg, cli_args=parsed_cli_args)
-    train(cfg=parsed_cfg, cli_args=parsed_cli_args, dataset_meta=dataset_meta)
-=======
     parsed_cfg = load_cfg(config, **kwargs)
     parser = HfArgumentParser((TrainerCliArgs))
     parsed_cli_args, _ = parser.parse_args_into_dataclasses(
@@ -64,7 +52,6 @@
         dataset_meta = load_datasets(cfg=cfg, cli_args=cli_args)
 
     return train(cfg=cfg, cli_args=cli_args, dataset_meta=dataset_meta)
->>>>>>> 1ac89980
 
 
 if __name__ == "__main__":
