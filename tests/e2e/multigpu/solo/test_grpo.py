--- conflicted
+++ resolved
@@ -117,10 +117,6 @@
         recursive_kill(process)
         with open("/tmp/vllm.log", "r", encoding="utf-8") as log_file:
             print(log_file.read())
-<<<<<<< HEAD
-
-=======
->>>>>>> 5fca2141
         try:
             os.remove("/tmp/vllm.log")
         except FileNotFoundError:
