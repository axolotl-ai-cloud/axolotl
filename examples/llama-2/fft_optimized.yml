--- conflicted
+++ resolved
@@ -65,7 +65,6 @@
 eval_table_size:
 save_steps: 300
 debug:
-<<<<<<< HEAD
 deepspeed: /mnt/data/nunomg/axolotl/deepspeed/zero3.json # multi-gpu only
 weight_decay: 0.01
 fsdp:
@@ -75,11 +74,4 @@
 special_tokens:
   bos_token: "<s>"
   eos_token: "<|im_end|>"
-  unk_token: "<unk>"
-=======
-deepspeed: #deepspeed_configs/zero2.json # multi-gpu only
-weight_decay: 0.1
-fsdp:
-fsdp_config:
-special_tokens:
->>>>>>> 1ac89980
+  unk_token: "<unk>"